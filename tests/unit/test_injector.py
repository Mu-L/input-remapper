#!/usr/bin/python3
# -*- coding: utf-8 -*-
# input-remapper - GUI for device specific keyboard mappings
# Copyright (C) 2024 sezanzeb <b8x45ygc9@mozmail.com>
#
# This file is part of input-remapper.
#
# input-remapper is free software: you can redistribute it and/or modify
# it under the terms of the GNU General Public License as published by
# the Free Software Foundation, either version 3 of the License, or
# (at your option) any later version.
#
# input-remapper is distributed in the hope that it will be useful,
# but WITHOUT ANY WARRANTY; without even the implied warranty of
# MERCHANTABILITY or FITNESS FOR A PARTICULAR PURPOSE.  See the
# GNU General Public License for more details.
#
# You should have received a copy of the GNU General Public License
# along with input-remapper.  If not, see <https://www.gnu.org/licenses/>.
from inputremapper.injection.global_uinputs import GlobalUInputs, UInput
from inputremapper.injection.mapping_handlers.mapping_parser import MappingParser

try:
    from pydantic.v1 import ValidationError
except ImportError:
    from pydantic import ValidationError

import time
import unittest
from unittest import mock

import evdev
from evdev.ecodes import (
    EV_REL,
    EV_KEY,
    EV_ABS,
    ABS_HAT0X,
    KEY_A,
    REL_HWHEEL,
    BTN_A,
    ABS_X,
    ABS_VOLUME,
)

from inputremapper.configs.input_config import InputCombination, InputConfig
from inputremapper.configs.mapping import Mapping
from inputremapper.configs.preset import Preset
<<<<<<< HEAD
from inputremapper.configs.system_mapping import (
    system_mapping,
=======
from inputremapper.configs.keyboard_layout import (
    keyboard_layout,
>>>>>>> 9f4ec794
    DISABLE_CODE,
    DISABLE_NAME,
)
from inputremapper.groups import groups, classify, DeviceType
from inputremapper.injection.context import Context
from inputremapper.injection.injector import (
    Injector,
    is_in_capabilities,
    InjectorState,
    get_udev_name,
)
from inputremapper.injection.macros.parse import parse
from inputremapper.injection.numlock import is_numlock_on
from inputremapper.input_event import InputEvent
from tests.lib.constants import EVENT_READ_TIMEOUT
from tests.lib.fixtures import fixtures
from tests.lib.fixtures import keyboard_keys
from tests.lib.patches import uinputs
from tests.lib.pipes import read_write_history_pipe, push_events
from tests.lib.pipes import uinput_write_history_pipe
from tests.lib.test_setup import test_setup


def wait_for_uinput_write():
    start = time.time()
    if not uinput_write_history_pipe[0].poll(timeout=10):
        raise AssertionError("No event written within 10 seconds")
    return float(time.time() - start)


@test_setup
class TestInjector(unittest.IsolatedAsyncioTestCase):
    new_gamepad_path = "/dev/input/event100"

    @classmethod
    def setUpClass(cls):
        cls.injector = None
        cls.grab = evdev.InputDevice.grab

    def setUp(self):
        self.failed = 0
        self.make_it_fail = 2
        self.global_uinputs = GlobalUInputs(UInput)
        self.global_uinputs.prepare_all()
        self.mapping_parser = MappingParser(self.global_uinputs)

        def grab_fail_twice(_):
            if self.failed < self.make_it_fail:
                self.failed += 1
                raise OSError()

        evdev.InputDevice.grab = grab_fail_twice

    def tearDown(self):
        if self.injector is not None and self.injector.is_alive():
            self.injector.stop_injecting()
            time.sleep(0.2)
            self.assertIn(
                self.injector.get_state(),
                (InjectorState.STOPPED, InjectorState.FAILED, InjectorState.NO_GRAB),
            )
            self.injector = None
        evdev.InputDevice.grab = self.grab

    def initialize_injector(self, group, preset: Preset):
        self.injector = Injector(group, preset, self.mapping_parser)
        self.injector._devices = self.injector.group.get_devices()
        self.injector._update_preset()

    def test_grab(self):
        # path is from the fixtures
        path = "/dev/input/event10"
        preset = Preset()
        preset.add(
            Mapping.from_combination(
                InputCombination([InputConfig(type=EV_KEY, code=10)]),
                "keyboard",
                "a",
            )
        )

        self.injector = Injector(
            groups.find(key="Foo Device 2"),
            preset,
            self.mapping_parser,
        )
        # this test needs to pass around all other constraints of
        # _grab_device
        self.injector.context = Context(preset, {}, {}, self.mapping_parser)
        device = self.injector._grab_device(evdev.InputDevice(path))
        gamepad = classify(device) == DeviceType.GAMEPAD
        self.assertFalse(gamepad)
        self.assertEqual(self.failed, 2)
        # success on the third try
        self.assertEqual(device.name, fixtures[path].name)

    def test_fail_grab(self):
        self.make_it_fail = 999
        preset = Preset()
        preset.add(
            Mapping.from_combination(
                InputCombination([InputConfig(type=EV_KEY, code=10)]),
                "keyboard",
                "a",
            )
        )

        self.injector = Injector(
            groups.find(key="Foo Device 2"),
            preset,
            self.mapping_parser,
        )
        path = "/dev/input/event10"
        self.injector.context = Context(preset, {}, {}, self.mapping_parser)
        device = self.injector._grab_device(evdev.InputDevice(path))
        self.assertIsNone(device)
        self.assertGreaterEqual(self.failed, 1)

        self.assertEqual(self.injector.get_state(), InjectorState.UNKNOWN)
        self.injector.start()
        self.assertEqual(self.injector.get_state(), InjectorState.STARTING)
        # since none can be grabbed, the process will terminate. But that
        # actually takes quite some time.
        time.sleep(self.injector.regrab_timeout * 12)
        self.assertFalse(self.injector.is_alive())
        self.assertEqual(self.injector.get_state(), InjectorState.NO_GRAB)

    def test_grab_device_1(self):
        device_hash = fixtures.gamepad.get_device_hash()

        preset = Preset()
        preset.add(
            Mapping.from_combination(
                InputCombination(
                    [
                        InputConfig(
                            type=EV_ABS,
                            code=ABS_HAT0X,
                            analog_threshold=1,
                            origin_hash=device_hash,
                        )
                    ]
                ),
                "keyboard",
                "a",
            ),
        )
        self.initialize_injector(groups.find(name="gamepad"), preset)
        self.injector.context = Context(preset, {}, {}, self.mapping_parser)
        self.injector.group.paths = [
            "/dev/input/event10",
            "/dev/input/event30",
            "/dev/input/event1234",
        ]

        grabbed = self.injector._grab_devices()
        self.assertEqual(len(grabbed), 1)
        self.assertEqual(grabbed[device_hash].path, "/dev/input/event30")

    def test_forward_gamepad_events(self):
        device_hash = fixtures.gamepad.get_device_hash()

        # forward abs joystick events
        preset = Preset()
        preset.add(
            Mapping.from_combination(
                input_combination=InputCombination(
                    [InputConfig(type=EV_KEY, code=BTN_A, origin_hash=device_hash)]
                ),
                target_uinput="keyboard",
                output_symbol="a",
            ),
        )

        self.initialize_injector(groups.find(name="gamepad"), preset)
        self.injector.context = Context(preset, {}, {}, self.mapping_parser)

        path = "/dev/input/event30"
        devices = self.injector._grab_devices()
        self.assertEqual(len(devices), 1)
        self.assertEqual(devices[device_hash].path, path)
        gamepad = classify(devices[device_hash]) == DeviceType.GAMEPAD
        self.assertTrue(gamepad)

    def test_skip_unused_device(self):
        # skips a device because its capabilities are not used in the preset
        preset = Preset()
        preset.add(
            Mapping.from_combination(
                InputCombination([InputConfig(type=EV_KEY, code=10)]),
                "keyboard",
                "a",
            )
        )
        self.initialize_injector(groups.find(key="Foo Device 2"), preset)
        self.injector.context = Context(preset, {}, {}, self.mapping_parser)

        # grabs only one device even though the group has 4 devices
        devices = self.injector._grab_devices()
        self.assertEqual(len(devices), 1)
        self.assertEqual(self.failed, 2)

    def test_skip_unknown_device(self):
        preset = Preset()
        preset.add(
            Mapping.from_combination(
                InputCombination([InputConfig(type=EV_KEY, code=1234)]),
                "keyboard",
                "a",
            )
        )

        # skips a device because its capabilities are not used in the preset
        self.initialize_injector(groups.find(key="Foo Device 2"), preset)
        self.injector.context = Context(preset, {}, {}, self.mapping_parser)
        devices = self.injector._grab_devices()

        # skips the device alltogether, so no grab attempts fail
        self.assertEqual(self.failed, 0)
        self.assertEqual(devices, {})

    def test_get_udev_name(self):
        self.injector = Injector(
            groups.find(key="Foo Device 2"),
            Preset(),
            self.mapping_parser,
        )
        suffix = "mapped"
        prefix = "input-remapper"
        expected = f'{prefix} {"a" * (80 - len(suffix) - len(prefix) - 2)} {suffix}'
        self.assertEqual(len(expected), 80)
        self.assertEqual(get_udev_name("a" * 100, suffix), expected)

        self.injector.device = "abcd"
        self.assertEqual(
            get_udev_name("abcd", "forwarded"),
            "input-remapper abcd forwarded",
        )

    @mock.patch("evdev.InputDevice.ungrab")
    def test_capabilities_and_uinput_presence(self, ungrab_patch):
        preset = Preset()
        m1 = Mapping.from_combination(
            InputCombination(
                [
                    InputConfig(
                        type=EV_KEY,
                        code=KEY_A,
                        origin_hash=fixtures.foo_device_2_keyboard.get_device_hash(),
                    )
                ]
            ),
            "keyboard",
            "c",
        )
        m2 = Mapping.from_combination(
            InputCombination(
                [
                    InputConfig(
                        type=EV_REL,
                        code=REL_HWHEEL,
                        analog_threshold=1,
                        origin_hash=fixtures.foo_device_2_mouse.get_device_hash(),
                    )
                ]
            ),
            "keyboard",
            "key(b)",
        )
        preset.add(m1)
        preset.add(m2)
        self.injector = Injector(
            groups.find(key="Foo Device 2"),
            preset,
            self.mapping_parser,
        )
        self.injector.stop_injecting()
        self.injector.run()

        self.assertEqual(
            self.injector.preset.get_mapping(
                InputCombination(
                    [
                        InputConfig(
                            type=EV_KEY,
                            code=KEY_A,
                            origin_hash=fixtures.foo_device_2_keyboard.get_device_hash(),
                        )
                    ]
                )
            ),
            m1,
        )
        self.assertEqual(
            self.injector.preset.get_mapping(
                InputCombination(
                    [
                        InputConfig(
                            type=EV_REL,
                            code=REL_HWHEEL,
                            analog_threshold=1,
                            origin_hash=fixtures.foo_device_2_mouse.get_device_hash(),
                        )
                    ]
                )
            ),
            m2,
        )

        # reading and preventing original events from reaching the
        # display server
        forwarded_foo = uinputs.get("input-remapper Foo Device foo forwarded")
        forwarded = uinputs.get("input-remapper Foo Device forwarded")
        self.assertIsNotNone(forwarded_foo)
        self.assertIsNotNone(forwarded)

        # copies capabilities for all other forwarded devices
        self.assertIn(EV_REL, forwarded_foo.capabilities())
        self.assertIn(EV_KEY, forwarded.capabilities())
        self.assertEqual(sorted(forwarded.capabilities()[EV_KEY]), keyboard_keys)

        self.assertEqual(ungrab_patch.call_count, 2)

    def test_injector(self):
        numlock_before = is_numlock_on()

        # stuff the preset outputs
        keyboard_layout.clear()
        code_a = 100
        code_q = 101
        code_w = 102
        keyboard_layout._set("a", code_a)
        keyboard_layout._set("key_q", code_q)
        keyboard_layout._set("w", code_w)

        preset = Preset()
        preset.add(
            Mapping.from_combination(
                InputCombination(
                    [
                        InputConfig(
                            type=EV_KEY,
                            code=8,
                            origin_hash=fixtures.foo_device_2_keyboard.get_device_hash(),
                        ),
                        InputConfig(
                            type=EV_KEY,
                            code=9,
                            origin_hash=fixtures.foo_device_2_keyboard.get_device_hash(),
                        ),
                    ]
                ),
                "keyboard",
                "k(KEY_Q).k(w)",
            )
        )
        preset.add(
            Mapping.from_combination(
                InputCombination(
                    [
                        InputConfig(
                            type=EV_ABS,
                            code=ABS_HAT0X,
                            analog_threshold=-1,
                            origin_hash=fixtures.foo_device_2_gamepad.get_device_hash(),
                        )
                    ]
                ),
                "keyboard",
                "a",
            )
        )
        # one mapping that is unknown in the keyboard_layout on purpose
        input_b = 10
        with self.assertRaises(ValidationError):
            preset.add(
                Mapping.from_combination(
                    InputCombination(
                        [
                            InputConfig(
                                type=EV_KEY,
                                code=input_b,
                                origin_hash=fixtures.foo_device_2_keyboard.get_device_hash(),
                            )
                        ]
                    ),
                    "keyboard",
                    "b",
                )
            )

        self.injector = Injector(
            groups.find(key="Foo Device 2"),
            preset,
            self.mapping_parser,
        )
        self.assertEqual(self.injector.get_state(), InjectorState.UNKNOWN)
        self.injector.start()
        self.assertEqual(self.injector.get_state(), InjectorState.STARTING)

        uinput_write_history_pipe[0].poll(timeout=1)
        self.assertEqual(self.injector.get_state(), InjectorState.RUNNING)
        time.sleep(EVENT_READ_TIMEOUT * 10)

        push_events(
            fixtures.foo_device_2_keyboard,
            [
                # should execute a macro...
                InputEvent.key(8, 1),  # forwarded
                InputEvent.key(9, 1),  # triggers macro
                InputEvent.key(8, 0),  # releases macro
                InputEvent.key(9, 0),  # forwarded
            ],
        )

        time.sleep(0.1)  # give a chance that everything arrives in order
        push_events(
            fixtures.foo_device_2_gamepad,
            [
                # gamepad stuff. trigger a combination
                InputEvent.abs(ABS_HAT0X, -1),
                InputEvent.abs(ABS_HAT0X, 0),
            ],
        )

        time.sleep(0.1)
        push_events(
            fixtures.foo_device_2_keyboard,
            [
                # just pass those over without modifying
                InputEvent.key(10, 1),
                InputEvent.key(10, 0),
                InputEvent(0, 0, 3124, 3564, 6542),
            ],
            force=True,
        )

        # the injector needs time to process this
        time.sleep(0.1)

        # sending anything arbitrary does not stop the process
        # (is_alive checked later after some time)
        self.injector._msg_pipe[1].send(1234)

        # convert the write history to some easier to manage list
        history = read_write_history_pipe()

        # 1 event before the combination was triggered
        # 2 events for releasing the combination trigger (by combination handler)
        # 4 events for the macro
        # 1 release of the event that didn't release the macro
        # 2 for mapped keys
        # 3 for forwarded events
        self.assertEqual(len(history), 13)

        # the first bit is ordered properly
        self.assertEqual(history[0], (EV_KEY, 8, 1))  # forwarded
        del history[0]
        self.assertIn((EV_KEY, 8, 0), history[0:2])  # released by combination handler
        self.assertIn((EV_KEY, 9, 0), history[0:2])  # released by combination handler
        del history[0]
        del history[0]

        # since the macro takes a little bit of time to execute, its
        # keystrokes are all over the place.
        # just check if they are there and if so, remove them from the list.
        # the macro itself
        self.assertIn((EV_KEY, code_q, 1), history)
        self.assertIn((EV_KEY, code_q, 0), history)
        self.assertIn((EV_KEY, code_w, 1), history)
        self.assertIn((EV_KEY, code_w, 0), history)
        index_q_1 = history.index((EV_KEY, code_q, 1))
        index_q_0 = history.index((EV_KEY, code_q, 0))
        index_w_1 = history.index((EV_KEY, code_w, 1))
        index_w_0 = history.index((EV_KEY, code_w, 0))
        self.assertGreater(index_q_0, index_q_1)
        self.assertGreater(index_w_1, index_q_0)
        self.assertGreater(index_w_0, index_w_1)
        del history[index_w_0]
        del history[index_w_1]
        del history[index_q_0]
        del history[index_q_1]

        # the rest should be in order now.
        # first the released combination key which did not release the macro.
        # the combination key which released the macro won't appear here.
        self.assertEqual(history[0], (EV_KEY, 9, 0))
        # value should be 1, even if the input event was -1.
        # Injected keycodes should always be either 0 or 1
        self.assertEqual(history[1], (EV_KEY, code_a, 1))
        self.assertEqual(history[2], (EV_KEY, code_a, 0))
        self.assertEqual(history[3], (EV_KEY, input_b, 1))
        self.assertEqual(history[4], (EV_KEY, input_b, 0))
        self.assertEqual(history[5], (3124, 3564, 6542))

        time.sleep(0.1)
        self.assertTrue(self.injector.is_alive())

        numlock_after = is_numlock_on()
        self.assertEqual(numlock_before, numlock_after)
        self.assertEqual(self.injector.get_state(), InjectorState.RUNNING)

    def test_is_in_capabilities(self):
        key = InputCombination(InputCombination.from_tuples((1, 2, 1)))
        capabilities = {1: [9, 2, 5]}
        self.assertTrue(is_in_capabilities(key, capabilities))

        key = InputCombination(InputCombination.from_tuples((1, 2, 1), (1, 3, 1)))
        capabilities = {1: [9, 2, 5]}
        # only one of the codes of the combination is required.
        # The goal is to make combinations= across those sub-devices possible,
        # that make up one hardware device
        self.assertTrue(is_in_capabilities(key, capabilities))

        key = InputCombination(InputCombination.from_tuples((1, 2, 1), (1, 5, 1)))
        capabilities = {1: [9, 2, 5]}
        self.assertTrue(is_in_capabilities(key, capabilities))


@test_setup
class TestModifyCapabilities(unittest.TestCase):
    def setUp(self):
        self.global_uinputs = GlobalUInputs(UInput)
        self.global_uinputs.prepare_all()
        self.mapping_parser = MappingParser(self.global_uinputs)

        class FakeDevice:
            def __init__(self):
                self._capabilities = {
                    evdev.ecodes.EV_SYN: [1, 2, 3],
                    evdev.ecodes.EV_FF: [1, 2, 3],
                    EV_ABS: [
                        (
                            1,
                            evdev.AbsInfo(
                                value=None,
                                min=None,
                                max=1234,
                                fuzz=None,
                                flat=None,
                                resolution=None,
                            ),
                        ),
                        (
                            2,
                            evdev.AbsInfo(
                                value=None,
                                min=50,
                                max=2345,
                                fuzz=None,
                                flat=None,
                                resolution=None,
                            ),
                        ),
                        3,
                    ],
                }

            def capabilities(self, absinfo=False):
                assert absinfo is True
                return self._capabilities

        preset = Preset()
        preset.add(
            Mapping.from_combination(
                InputCombination([InputConfig(type=EV_KEY, code=80)]),
                "keyboard",
                "a",
            )
        )
        preset.add(
            Mapping.from_combination(
                InputCombination([InputConfig(type=EV_KEY, code=81)]),
                "keyboard",
                DISABLE_NAME,
            ),
        )

        macro_code = "r(2, m(sHiFt_l, r(2, k(1).k(2))))"
        macro = parse(macro_code, preset)

        preset.add(
            Mapping.from_combination(
                InputCombination([InputConfig(type=EV_KEY, code=60)]),
                "keyboard",
                macro_code,
            ),
        )

        # going to be ignored, because EV_REL cannot be mapped, that's
        # mouse movements.
        preset.add(
            Mapping.from_combination(
                InputCombination(
                    [InputConfig(type=EV_REL, code=1234, analog_threshold=3)]
                ),
                "keyboard",
                "b",
            ),
        )

        self.a = keyboard_layout.get("a")
        self.shift_l = keyboard_layout.get("ShIfT_L")
        self.one = keyboard_layout.get(1)
        self.two = keyboard_layout.get("2")
        self.left = keyboard_layout.get("BtN_lEfT")
        self.fake_device = FakeDevice()
        self.preset = preset
        self.macro = macro

    def check_keys(self, capabilities):
        """No matter the configuration, EV_KEY will be mapped to EV_KEY."""
        self.assertIn(EV_KEY, capabilities)
        keys = capabilities[EV_KEY]
        self.assertIn(self.a, keys)
        self.assertIn(self.one, keys)
        self.assertIn(self.two, keys)
        self.assertIn(self.shift_l, keys)
        self.assertNotIn(DISABLE_CODE, keys)

    def test_copy_capabilities(self):
        # I don't know what ABS_VOLUME is, for now I would like to just always
        # remove it until somebody complains, since its presence broke stuff
        self.injector = Injector(mock.Mock(), self.preset, self.mapping_parser)
        self.fake_device._capabilities = {
            EV_ABS: [ABS_VOLUME, (ABS_X, evdev.AbsInfo(0, 0, 500, 0, 0, 0))],
            EV_KEY: [1, 2, 3],
            EV_REL: [11, 12, 13],
            evdev.ecodes.EV_SYN: [1],
            evdev.ecodes.EV_FF: [2],
        }

        capabilities = self.injector._copy_capabilities(self.fake_device)
        self.assertNotIn(ABS_VOLUME, capabilities[EV_ABS])
        self.assertNotIn(evdev.ecodes.EV_SYN, capabilities)
        self.assertNotIn(evdev.ecodes.EV_FF, capabilities)
        self.assertListEqual(capabilities[EV_KEY], [1, 2, 3])
        self.assertListEqual(capabilities[EV_REL], [11, 12, 13])
        self.assertEqual(capabilities[EV_ABS][0][1].max, 500)


if __name__ == "__main__":
    unittest.main()<|MERGE_RESOLUTION|>--- conflicted
+++ resolved
@@ -45,13 +45,8 @@
 from inputremapper.configs.input_config import InputCombination, InputConfig
 from inputremapper.configs.mapping import Mapping
 from inputremapper.configs.preset import Preset
-<<<<<<< HEAD
-from inputremapper.configs.system_mapping import (
-    system_mapping,
-=======
 from inputremapper.configs.keyboard_layout import (
     keyboard_layout,
->>>>>>> 9f4ec794
     DISABLE_CODE,
     DISABLE_NAME,
 )
