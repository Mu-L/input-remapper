#!/usr/bin/python3
# -*- coding: utf-8 -*-
# input-remapper - GUI for device specific keyboard mappings
# Copyright (C) 2024 sezanzeb <b8x45ygc9@mozmail.com>
#
# This file is part of input-remapper.
#
# input-remapper is free software: you can redistribute it and/or modify
# it under the terms of the GNU General Public License as published by
# the Free Software Foundation, either version 3 of the License, or
# (at your option) any later version.
#
# input-remapper is distributed in the hope that it will be useful,
# but WITHOUT ANY WARRANTY; without even the implied warranty of
# MERCHANTABILITY or FITNESS FOR A PARTICULAR PURPOSE.  See the
# GNU General Public License for more details.
#
# You should have received a copy of the GNU General Public License
# along with input-remapper.  If not, see <https://www.gnu.org/licenses/>.
<<<<<<< HEAD

from unittest.mock import patch, MagicMock

from evdev._ecodes import EV_ABS

from inputremapper.input_event import InputEvent
from tests.lib.logger import logger
from tests.lib.cleanup import cleanup
from tests.lib.fixtures import Fixture
from tests.lib.pipes import push_events, uinput_write_history_pipe
from tests.lib.tmp import tmp
from tests.lib.fixtures import fixtures
=======
>>>>>>> 9f4ec794

import json
import os
import time
<<<<<<< HEAD
import json
=======
import unittest
from unittest.mock import patch, MagicMock
>>>>>>> 9f4ec794

import evdev
from evdev._ecodes import EV_ABS
from evdev.ecodes import EV_KEY, KEY_B, KEY_A, ABS_X, BTN_A, BTN_B
from pydbus import SystemBus

<<<<<<< HEAD
from inputremapper.configs.system_mapping import system_mapping
from inputremapper.configs.mapping import Mapping
from inputremapper.configs.global_config import global_config
from inputremapper.groups import groups
from inputremapper.configs.paths import PathUtils
=======
from inputremapper.configs.global_config import GlobalConfig
>>>>>>> 9f4ec794
from inputremapper.configs.input_config import InputCombination, InputConfig
from inputremapper.configs.mapping import Mapping
from inputremapper.configs.paths import PathUtils
from inputremapper.configs.preset import Preset
from inputremapper.configs.keyboard_layout import keyboard_layout
from inputremapper.daemon import Daemon
<<<<<<< HEAD
from inputremapper.injection.global_uinputs import global_uinputs
from tests.lib.test_setup import test_setup, is_service_running
=======
from inputremapper.groups import groups
from inputremapper.injection.global_uinputs import GlobalUInputs, UInput
from inputremapper.injection.injector import InjectorState
from inputremapper.injection.mapping_handlers.mapping_parser import MappingParser
from inputremapper.input_event import InputEvent
from tests.lib.cleanup import cleanup
from tests.lib.fixtures import Fixture
from tests.lib.fixtures import fixtures
from tests.lib.logger import logger
from tests.lib.pipes import push_events, uinput_write_history_pipe
from tests.lib.test_setup import test_setup, is_service_running
from tests.lib.tmp import tmp
>>>>>>> 9f4ec794


@test_setup
class TestDaemon(unittest.TestCase):
    new_fixture_path = "/dev/input/event9876"

    def setUp(self):
        self.daemon = None
<<<<<<< HEAD
        PathUtils.mkdir(PathUtils.get_config_path())
        global_config._save_config()
=======
        self.global_config = GlobalConfig()
        self.global_uinputs = GlobalUInputs(UInput)
        PathUtils.mkdir(PathUtils.get_config_path())
        self.global_config._save_config()
        self.mapping_parser = MappingParser(self.global_uinputs)
>>>>>>> 9f4ec794

        # the daemon should be able to create them on demand:
        self.global_uinputs.devices = {}
        self.global_uinputs.is_service = True

    def tearDown(self):
        # avoid race conditions with other tests, daemon may run processes
        if self.daemon is not None:
            self.daemon.stop_all()
            self.daemon = None

        cleanup()

    @patch.object(os, "system")
    def test_connect(self, os_system_mock: MagicMock):
        self.assertFalse(is_service_running())

        # no daemon runs, should try to run it via pkexec instead.
        # It fails due to the patch on os.system and therefore exits the process
        self.assertRaises(SystemExit, Daemon.connect)
        os_system_mock.assert_called_once()
        self.assertIsNone(Daemon.connect(False))

        # make the connect command work this time by acting like a connection is
        # available:

        set_config_dir_callcount = 0

        class FakeConnection:
            def set_config_dir(self, *_, **__):
                nonlocal set_config_dir_callcount
                set_config_dir_callcount += 1

        system_bus = SystemBus()
        with patch.object(type(system_bus), "get") as get_mock:
            get_mock.return_value = FakeConnection()
            self.assertIsInstance(Daemon.connect(), FakeConnection)
            self.assertEqual(set_config_dir_callcount, 1)

            self.assertIsInstance(Daemon.connect(False), FakeConnection)
            self.assertEqual(set_config_dir_callcount, 2)

    def test_daemon(self):
        # remove the existing system mapping to force our own into it
        if os.path.exists(PathUtils.get_config_path("xmodmap.json")):
            os.remove(PathUtils.get_config_path("xmodmap.json"))

        preset_name = "foo"

        group = groups.find(name="gamepad")

        # unrelated group that shouldn't be affected at all
        group2 = groups.find(name="Bar Device")

        preset = Preset(group.get_preset_path(preset_name))
        preset.add(
            Mapping.from_combination(
                input_combination=InputCombination(
                    [InputConfig(type=EV_KEY, code=BTN_A)]
                ),
                target_uinput="keyboard",
                output_symbol="a",
            )
        )
        preset.add(
            Mapping.from_combination(
                input_combination=InputCombination(
                    [InputConfig(type=EV_ABS, code=ABS_X, analog_threshold=-1)]
                ),
                target_uinput="keyboard",
                output_symbol="b",
            )
        )
        preset.save()
        self.global_config.set_autoload_preset(group.key, preset_name)

        """Injection 1"""

        # should forward the event unchanged
        push_events(
            fixtures.gamepad,
            [InputEvent.key(BTN_B, 1, fixtures.gamepad.get_device_hash())],
        )

        self.daemon = Daemon(
            self.global_config,
            self.global_uinputs,
            self.mapping_parser,
        )

        self.assertFalse(uinput_write_history_pipe[0].poll())

        # has been cleanedUp in setUp
        self.assertNotIn("keyboard", self.global_uinputs.devices)

        logger.info(f"start injector for {group.key}")
        self.daemon.start_injecting(group.key, preset_name)

        # created on demand
        self.assertIn("keyboard", self.global_uinputs.devices)
        self.assertNotIn("gamepad", self.global_uinputs.devices)

        self.assertEqual(self.daemon.get_state(group.key), InjectorState.STARTING)
        self.assertEqual(self.daemon.get_state(group2.key), InjectorState.UNKNOWN)

        event = uinput_write_history_pipe[0].recv()
        self.assertEqual(self.daemon.get_state(group.key), InjectorState.RUNNING)
        self.assertEqual(event.type, EV_KEY)
        self.assertEqual(event.code, BTN_B)
        self.assertEqual(event.value, 1)

        logger.info(f"stopping injector for {group.key}")
        self.daemon.stop_injecting(group.key)
        time.sleep(0.2)
        self.assertEqual(self.daemon.get_state(group.key), InjectorState.STOPPED)

        try:
            self.assertFalse(uinput_write_history_pipe[0].poll())
        except AssertionError:
            print("Unexpected", uinput_write_history_pipe[0].recv())
            # possibly a duplicate write!
            raise

        """Injection 2"""
        logger.info(f"start injector for {group.key}")
        self.daemon.start_injecting(group.key, preset_name)

        time.sleep(0.1)
        # -1234 will be classified as -1 by the injector
        push_events(
            fixtures.gamepad,
            [InputEvent.abs(ABS_X, -1234, fixtures.gamepad.get_device_hash())],
        )
        time.sleep(0.1)

        self.assertTrue(uinput_write_history_pipe[0].poll())

        # the written key is a key-down event, not the original
        # event value of -1234
        event = uinput_write_history_pipe[0].recv()

        self.assertEqual(event.type, EV_KEY)
        self.assertEqual(event.code, KEY_B)
        self.assertEqual(event.value, 1)

    def test_config_dir(self):
        self.global_config.set("foo", "bar")
        self.assertEqual(self.global_config.get("foo"), "bar")

        # freshly loads the config and therefore removes the previosly added key.
        # This is important so that if the service is started via sudo or pkexec
        # it knows where to look for configuration files.
<<<<<<< HEAD
        self.daemon = Daemon()
        self.assertEqual(self.daemon.config_dir, PathUtils.get_config_path())
        self.assertIsNone(global_config.get("foo"))
=======
        self.daemon = Daemon(
            self.global_config,
            self.global_uinputs,
            self.mapping_parser,
        )
        self.assertEqual(self.daemon.config_dir, PathUtils.get_config_path())
        self.assertIsNone(self.global_config.get("foo"))
>>>>>>> 9f4ec794

    def test_refresh_on_start(self):
        if os.path.exists(PathUtils.get_config_path("xmodmap.json")):
            os.remove(PathUtils.get_config_path("xmodmap.json"))

        preset_name = "foo"
        key_code = 9
        group_name = "9876 name"

        # expected key of the group
        group_key = group_name

        group = groups.find(name=group_name)
        # this test only makes sense if this device is unknown yet
        self.assertIsNone(group)

        keyboard_layout.clear()
        keyboard_layout._set("a", KEY_A)

        preset = Preset(PathUtils.get_preset_path(group_name, preset_name))
        preset.add(
            Mapping.from_combination(
                InputCombination([InputConfig(type=EV_KEY, code=key_code)]),
                "keyboard",
                "a",
            )
        )

        # make the daemon load the file instead
        with open(PathUtils.get_config_path("xmodmap.json"), "w") as file:
<<<<<<< HEAD
            json.dump(system_mapping._mapping, file, indent=4)
        system_mapping.clear()
=======
            json.dump(keyboard_layout._mapping, file, indent=4)
        keyboard_layout.clear()
>>>>>>> 9f4ec794

        preset.save()
        self.global_config.set_autoload_preset(group_key, preset_name)
        self.daemon = Daemon(
            self.global_config,
            self.global_uinputs,
            self.mapping_parser,
        )

        # make sure the devices are populated
        groups.refresh()

        # the daemon is supposed to find this device by calling refresh
        fixture = Fixture(
            capabilities={evdev.ecodes.EV_KEY: [key_code]},
            phys="9876 phys",
            info=evdev.device.DeviceInfo(4, 5, 6, 7),
            name=group_name,
            path=self.new_fixture_path,
        )
        fixtures[self.new_fixture_path] = fixture
        push_events(fixture, [InputEvent.key(key_code, 1, fixture.get_device_hash())])
        self.daemon.start_injecting(group_key, preset_name)

        # test if the injector called groups.refresh successfully
        group = groups.find(key=group_key)
        self.assertEqual(group.name, group_name)
        self.assertEqual(group.key, group_key)

        time.sleep(0.1)
        self.assertTrue(uinput_write_history_pipe[0].poll())

        event = uinput_write_history_pipe[0].recv()
        self.assertEqual(event, (EV_KEY, KEY_A, 1))

        self.daemon.stop_injecting(group_key)
        time.sleep(0.2)
        self.assertEqual(self.daemon.get_state(group_key), InjectorState.STOPPED)

    def test_refresh_for_unknown_key(self):
        device_9876 = "9876 name"
        # this test only makes sense if this device is unknown yet
        self.assertIsNone(groups.find(name=device_9876))

        self.daemon = Daemon(
            self.global_config,
            self.global_uinputs,
            self.mapping_parser,
        )

        # make sure the devices are populated
        groups.refresh()

        self.daemon.refresh()

        fixtures[self.new_fixture_path] = Fixture(
            capabilities={evdev.ecodes.EV_KEY: [evdev.ecodes.KEY_A]},
            phys="9876 phys",
            info=evdev.device.DeviceInfo(4, 5, 6, 7),
            name=device_9876,
            path=self.new_fixture_path,
        )

        self.daemon._autoload("25v7j9q4vtj")
        # this is unknown, so the daemon will scan the devices again

        # test if the injector called groups.refresh successfully
        self.assertIsNotNone(groups.find(name=device_9876))

    def test_xmodmap_file(self):
        """Create a custom xmodmap file, expect the daemon to read keycodes from it."""
        from_keycode = evdev.ecodes.KEY_A
        target = "keyboard"
        to_name = "q"
        to_keycode = 100

        name = "Bar Device"
        preset_name = "foo"
        group = groups.find(name=name)

        config_dir = os.path.join(tmp, "foo")

        path = os.path.join(config_dir, "presets", name, f"{preset_name}.json")

        preset = Preset(path)
        preset.add(
            Mapping.from_combination(
                InputCombination([InputConfig(type=EV_KEY, code=from_keycode)]),
                target,
                to_name,
            )
        )
        preset.save()

        keyboard_layout.clear()

        push_events(
            fixtures.bar_device,
            [
                InputEvent.key(
                    from_keycode,
                    1,
                    origin_hash=fixtures.bar_device.get_device_hash(),
                )
            ],
        )

        # an existing config file is needed otherwise set_config_dir refuses
        # to use the directory
        config_path = os.path.join(config_dir, "config.json")
        self.global_config.path = config_path
        self.global_config._save_config()

        # finally, create the xmodmap file
        xmodmap_path = os.path.join(config_dir, "xmodmap.json")
        with open(xmodmap_path, "w") as file:
            file.write(f'{{"{to_name}":{to_keycode}}}')

        # test setup complete

        self.daemon = Daemon(
            self.global_config,
            self.global_uinputs,
            self.mapping_parser,
        )
        self.daemon.set_config_dir(config_dir)

        self.daemon.start_injecting(group.key, preset_name)

        time.sleep(0.1)
        self.assertTrue(uinput_write_history_pipe[0].poll())

        event = uinput_write_history_pipe[0].recv()
        self.assertEqual(event.type, EV_KEY)
        self.assertEqual(event.code, to_keycode)
        self.assertEqual(event.value, 1)

    def test_start_stop(self):
        group_key = "Qux/Device?"
        group = groups.find(key=group_key)
        preset_name = "preset8"

        daemon = Daemon(
            self.global_config,
            self.global_uinputs,
            self.mapping_parser,
        )
        self.daemon = daemon

        pereset = Preset(group.get_preset_path(preset_name))
        pereset.add(
            Mapping.from_combination(
                InputCombination([InputConfig(type=EV_KEY, code=KEY_A)]),
                "keyboard",
                "a",
            )
        )
        pereset.save()

        # start
        daemon.start_injecting(group_key, preset_name)
        # explicit start, not autoload, so the history stays empty
        self.assertNotIn(group_key, daemon.autoload_history._autoload_history)
        self.assertTrue(daemon.autoload_history.may_autoload(group_key, preset_name))
        # path got translated to the device name
        self.assertIn(group_key, daemon.injectors)

        # start again
        previous_injector = daemon.injectors[group_key]
        self.assertNotEqual(previous_injector.get_state(), InjectorState.STOPPED)
        daemon.start_injecting(group_key, preset_name)
        self.assertNotIn(group_key, daemon.autoload_history._autoload_history)
        self.assertTrue(daemon.autoload_history.may_autoload(group_key, preset_name))
        self.assertIn(group_key, daemon.injectors)
        time.sleep(0.2)
        self.assertEqual(previous_injector.get_state(), InjectorState.STOPPED)
        # a different injetor is now running
        self.assertNotEqual(previous_injector, daemon.injectors[group_key])
        self.assertNotEqual(
            daemon.injectors[group_key].get_state(), InjectorState.STOPPED
        )

        # trying to inject a non existing preset keeps the previous inejction
        # alive
        injector = daemon.injectors[group_key]
        daemon.start_injecting(group_key, "qux")
        self.assertEqual(injector, daemon.injectors[group_key])
        self.assertNotEqual(
            daemon.injectors[group_key].get_state(), InjectorState.STOPPED
        )

        # trying to start injecting for an unknown device also just does
        # nothing
        daemon.start_injecting("quux", "qux")
        self.assertNotEqual(
            daemon.injectors[group_key].get_state(), InjectorState.STOPPED
        )

        # after all that stuff autoload_history is still unharmed
        self.assertNotIn(group_key, daemon.autoload_history._autoload_history)
        self.assertTrue(daemon.autoload_history.may_autoload(group_key, preset_name))

        # stop
        daemon.stop_injecting(group_key)
        time.sleep(0.2)
        self.assertNotIn(group_key, daemon.autoload_history._autoload_history)
        self.assertEqual(daemon.injectors[group_key].get_state(), InjectorState.STOPPED)
        self.assertTrue(daemon.autoload_history.may_autoload(group_key, preset_name))

    def test_autoload(self):
        preset_name = "preset7"
        group_key = "Qux/Device?"
        group = groups.find(key=group_key)

        daemon = Daemon(self.global_config, self.global_uinputs, self.mapping_parser)
        self.daemon = daemon

        preset = Preset(group.get_preset_path(preset_name))
        preset.add(
            Mapping.from_combination(
                InputCombination([InputConfig(type=EV_KEY, code=KEY_A)]),
                "keyboard",
                "a",
            )
        )
        preset.save()

        # no autoloading is configured yet
        self.daemon._autoload(group_key)
        self.assertNotIn(group_key, daemon.autoload_history._autoload_history)
        self.assertTrue(daemon.autoload_history.may_autoload(group_key, preset_name))

        self.global_config.set_autoload_preset(group_key, preset_name)
        len_before = len(self.daemon.autoload_history._autoload_history)
        # now autoloading is configured, so it will autoload
        self.daemon._autoload(group_key)
        len_after = len(self.daemon.autoload_history._autoload_history)
        self.assertEqual(
            daemon.autoload_history._autoload_history[group_key][1],
            preset_name,
        )
        self.assertFalse(daemon.autoload_history.may_autoload(group_key, preset_name))
        injector = daemon.injectors[group_key]
        self.assertEqual(len_before + 1, len_after)

        # calling duplicate get_autoload does nothing
        self.daemon._autoload(group_key)
        self.assertEqual(
            daemon.autoload_history._autoload_history[group_key][1],
            preset_name,
        )
        self.assertEqual(injector, daemon.injectors[group_key])
        self.assertFalse(daemon.autoload_history.may_autoload(group_key, preset_name))

        # explicit start_injecting clears the autoload history
        self.daemon.start_injecting(group_key, preset_name)
        self.assertTrue(daemon.autoload_history.may_autoload(group_key, preset_name))

        # calling autoload for (yet) unknown devices does nothing
        len_before = len(self.daemon.autoload_history._autoload_history)
        self.daemon._autoload("unknown-key-1234")
        len_after = len(self.daemon.autoload_history._autoload_history)
        self.assertEqual(len_before, len_after)

        # autoloading input-remapper devices does nothing
        len_before = len(self.daemon.autoload_history._autoload_history)
        self.daemon.autoload_single("Bar Device")
        len_after = len(self.daemon.autoload_history._autoload_history)
        self.assertEqual(len_before, len_after)

    def test_autoload_2(self):
        self.daemon = Daemon(
            self.global_config,
            self.global_uinputs,
            self.mapping_parser,
        )
        history = self.daemon.autoload_history._autoload_history

        # existing device
        preset_name = "preset7"
        group = groups.find(key="Foo Device 2")
        preset = Preset(group.get_preset_path(preset_name))
        preset.add(
            Mapping.from_combination(
                InputCombination([InputConfig(type=3, code=2, analog_threshold=1)]),
                "keyboard",
                "a",
            )
        )
        preset.save()
        self.global_config.set_autoload_preset(group.key, preset_name)

        # ignored, won't cause problems:
        self.global_config.set_autoload_preset("non-existant-key", "foo")

        self.daemon.autoload()
        self.assertEqual(len(history), 1)
        self.assertEqual(history[group.key][1], preset_name)

    def test_autoload_3(self):
        # based on a bug
        preset_name = "preset7"
        group = groups.find(key="Foo Device 2")

        preset = Preset(group.get_preset_path(preset_name))
        preset.add(
            Mapping.from_combination(
                InputCombination([InputConfig(type=3, code=2, analog_threshold=1)]),
                "keyboard",
                "a",
            )
        )
        preset.save()

        self.global_config.set_autoload_preset(group.key, preset_name)

        self.daemon = Daemon(
            self.global_config,
            self.global_uinputs,
            self.mapping_parser,
        )
        groups.set_groups([])  # caused the bug
        self.assertIsNone(groups.find(key="Foo Device 2"))
        self.daemon.autoload()

        # it should try to refresh the groups because all the
        # group_keys are unknown at the moment
        history = self.daemon.autoload_history._autoload_history
        self.assertEqual(history[group.key][1], preset_name)
        self.assertEqual(self.daemon.get_state(group.key), InjectorState.STARTING)
        self.assertIsNotNone(groups.find(key="Foo Device 2"))


if __name__ == "__main__":
    unittest.main()<|MERGE_RESOLUTION|>--- conflicted
+++ resolved
@@ -17,56 +17,25 @@
 #
 # You should have received a copy of the GNU General Public License
 # along with input-remapper.  If not, see <https://www.gnu.org/licenses/>.
-<<<<<<< HEAD
-
-from unittest.mock import patch, MagicMock
-
-from evdev._ecodes import EV_ABS
-
-from inputremapper.input_event import InputEvent
-from tests.lib.logger import logger
-from tests.lib.cleanup import cleanup
-from tests.lib.fixtures import Fixture
-from tests.lib.pipes import push_events, uinput_write_history_pipe
-from tests.lib.tmp import tmp
-from tests.lib.fixtures import fixtures
-=======
->>>>>>> 9f4ec794
 
 import json
 import os
 import time
-<<<<<<< HEAD
-import json
-=======
 import unittest
 from unittest.mock import patch, MagicMock
->>>>>>> 9f4ec794
 
 import evdev
 from evdev._ecodes import EV_ABS
 from evdev.ecodes import EV_KEY, KEY_B, KEY_A, ABS_X, BTN_A, BTN_B
 from pydbus import SystemBus
 
-<<<<<<< HEAD
-from inputremapper.configs.system_mapping import system_mapping
-from inputremapper.configs.mapping import Mapping
-from inputremapper.configs.global_config import global_config
-from inputremapper.groups import groups
-from inputremapper.configs.paths import PathUtils
-=======
 from inputremapper.configs.global_config import GlobalConfig
->>>>>>> 9f4ec794
 from inputremapper.configs.input_config import InputCombination, InputConfig
 from inputremapper.configs.mapping import Mapping
 from inputremapper.configs.paths import PathUtils
 from inputremapper.configs.preset import Preset
 from inputremapper.configs.keyboard_layout import keyboard_layout
 from inputremapper.daemon import Daemon
-<<<<<<< HEAD
-from inputremapper.injection.global_uinputs import global_uinputs
-from tests.lib.test_setup import test_setup, is_service_running
-=======
 from inputremapper.groups import groups
 from inputremapper.injection.global_uinputs import GlobalUInputs, UInput
 from inputremapper.injection.injector import InjectorState
@@ -79,7 +48,6 @@
 from tests.lib.pipes import push_events, uinput_write_history_pipe
 from tests.lib.test_setup import test_setup, is_service_running
 from tests.lib.tmp import tmp
->>>>>>> 9f4ec794
 
 
 @test_setup
@@ -88,16 +56,11 @@
 
     def setUp(self):
         self.daemon = None
-<<<<<<< HEAD
-        PathUtils.mkdir(PathUtils.get_config_path())
-        global_config._save_config()
-=======
         self.global_config = GlobalConfig()
         self.global_uinputs = GlobalUInputs(UInput)
         PathUtils.mkdir(PathUtils.get_config_path())
         self.global_config._save_config()
         self.mapping_parser = MappingParser(self.global_uinputs)
->>>>>>> 9f4ec794
 
         # the daemon should be able to create them on demand:
         self.global_uinputs.devices = {}
@@ -250,11 +213,6 @@
         # freshly loads the config and therefore removes the previosly added key.
         # This is important so that if the service is started via sudo or pkexec
         # it knows where to look for configuration files.
-<<<<<<< HEAD
-        self.daemon = Daemon()
-        self.assertEqual(self.daemon.config_dir, PathUtils.get_config_path())
-        self.assertIsNone(global_config.get("foo"))
-=======
         self.daemon = Daemon(
             self.global_config,
             self.global_uinputs,
@@ -262,7 +220,6 @@
         )
         self.assertEqual(self.daemon.config_dir, PathUtils.get_config_path())
         self.assertIsNone(self.global_config.get("foo"))
->>>>>>> 9f4ec794
 
     def test_refresh_on_start(self):
         if os.path.exists(PathUtils.get_config_path("xmodmap.json")):
@@ -293,13 +250,8 @@
 
         # make the daemon load the file instead
         with open(PathUtils.get_config_path("xmodmap.json"), "w") as file:
-<<<<<<< HEAD
-            json.dump(system_mapping._mapping, file, indent=4)
-        system_mapping.clear()
-=======
             json.dump(keyboard_layout._mapping, file, indent=4)
         keyboard_layout.clear()
->>>>>>> 9f4ec794
 
         preset.save()
         self.global_config.set_autoload_preset(group_key, preset_name)
