--- conflicted
+++ resolved
@@ -75,18 +75,12 @@
     """Test the event pipeline form event_reader to UInput."""
 
     def setUp(self):
-<<<<<<< HEAD
-        global_uinputs.is_service = True
-        global_uinputs.prepare_all()
-        self.forward_uinput = evdev.UInput(name="test-forward-uinput")
-=======
         self.global_uinputs = GlobalUInputs(UInput)
         self.global_uinputs.prepare_all()
         self.mapping_parser = MappingParser(self.global_uinputs)
         self.global_uinputs.is_service = True
         self.global_uinputs.prepare_all()
-        self.forward_uinput = evdev.UInput()
->>>>>>> 057663af
+        self.forward_uinput = evdev.UInput(name="test-forward-uinput")
         self.stop_event = asyncio.Event()
 
     def tearDown(self) -> None:
@@ -492,9 +486,9 @@
         """Test if combinations map to keys properly."""
         # release_combination_keys is off
         # press 5, then 6, then release 5, then release 6
-        in_1 = system_mapping.get("7")
-        in_2 = system_mapping.get("8")
-        out = system_mapping.get("a")
+        in_1 = keyboard_layout.get("7")
+        in_2 = keyboard_layout.get("8")
+        out = keyboard_layout.get("a")
 
         origin = fixtures.foo_device_2_keyboard
         origin_hash = origin.get_device_hash()
@@ -528,7 +522,7 @@
 
         event_reader = self.create_event_reader(preset, origin)
 
-        keyboard_history = global_uinputs.get_uinput("keyboard").write_history
+        keyboard_history = self.global_uinputs.get_uinput("keyboard").write_history
         forwarded_history = self.forward_uinput.write_history
 
         # press the first key of the combination
@@ -670,7 +664,7 @@
             event_reader,
         )
 
-        keyboard_history = global_uinputs.get_uinput("keyboard").write_history
+        keyboard_history = self.global_uinputs.get_uinput("keyboard").write_history
         forwarded_history = self.forward_uinput.write_history
         # There used to be an incorrect KEY_A release, caused by
         # `release_combination_keys` on the suppressed mapping.
@@ -760,7 +754,7 @@
             event_reader,
         )
 
-        keyboard_history = global_uinputs.get_uinput("keyboard").write_history
+        keyboard_history = self.global_uinputs.get_uinput("keyboard").write_history
         forwarded_history = self.forward_uinput.write_history
         self.assertListEqual(
             forwarded_history,
