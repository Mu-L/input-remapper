#
# input-remapper is free software: you can redistribute it and/or modify
# it under the terms of the GNU General Public License as published by
# the Free Software Foundation, either version 3 of the License, or
# (at your option) any later version.
#
# input-remapper is distributed in the hope that it will be useful,
# but WITHOUT ANY WARRANTY; without even the implied warranty of
# MERCHANTABILITY or FITNESS FOR A PARTICULAR PURPOSE.  See the
# GNU General Public License for more details.
#
# You should have received a copy of the GNU General Public License
# along with input-remapper.  If not, see <https://www.gnu.org/licenses/>.

import json
import os
import shutil
<<<<<<< HEAD
import unittest
=======
import json
from packaging import version
>>>>>>> 4da1f7f2

import pkg_resources
from evdev.ecodes import (
    EV_KEY,
    EV_ABS,
    ABS_HAT0X,
    ABS_X,
    ABS_Y,
    ABS_RX,
    ABS_RY,
    EV_REL,
    REL_X,
    REL_Y,
    REL_WHEEL_HI_RES,
    REL_HWHEEL_HI_RES,
)

from inputremapper.configs.input_config import InputCombination, InputConfig
from inputremapper.configs.mapping import UIMapping
from inputremapper.configs.migrations import Migrations
from inputremapper.configs.paths import PathUtils
from inputremapper.configs.preset import Preset
from inputremapper.logging.logger import VERSION
from inputremapper.user import UserUtils
from tests.lib.test_setup import test_setup
from tests.lib.tmp import tmp


@test_setup
class TestMigrations(unittest.TestCase):
    def setUp(self):
        # some extra care to ensure those tests are not destroying actual presets
        self.assertTrue(UserUtils.home.startswith("/tmp"))
        self.assertTrue(PathUtils.config_path().startswith("/tmp"))
        self.assertTrue(PathUtils.get_preset_path().startswith("/tmp"))
        self.assertTrue(PathUtils.get_preset_path("foo", "bar").startswith("/tmp"))
        self.assertTrue(PathUtils.get_config_path().startswith("/tmp"))
        self.assertTrue(PathUtils.get_config_path("foo").startswith("/tmp"))

        self.v1_dir = os.path.join(UserUtils.home, ".config", "input-remapper")
        self.beta_dir = os.path.join(
            UserUtils.home, ".config", "input-remapper", "beta_1.6.0-beta"
        )

    def test_migrate_suffix(self):
        old = os.path.join(PathUtils.config_path(), "config")
        new = os.path.join(PathUtils.config_path(), "config.json")

        try:
            os.remove(new)
        except FileNotFoundError:
            pass

        PathUtils.touch(old)
        with open(old, "w") as f:
            f.write("{}")

        Migrations.migrate()
        self.assertTrue(os.path.exists(new))
        self.assertFalse(os.path.exists(old))

    def test_rename_config(self):
        old = os.path.join(UserUtils.home, ".config", "key-mapper")
        new = PathUtils.config_path()

        # we are not destroying our actual config files with this test
        self.assertTrue(new.startswith(tmp), f'Expected "{new}" to start with "{tmp}"')

        try:
            shutil.rmtree(new)
        except FileNotFoundError:
            pass

        old_config_json = os.path.join(old, "config.json")
        PathUtils.touch(old_config_json)
        with open(old_config_json, "w") as f:
            f.write('{"foo":"bar"}')

        Migrations.migrate()

        self.assertTrue(os.path.exists(new))
        self.assertFalse(os.path.exists(old))

        new_config_json = os.path.join(new, "config.json")
        with open(new_config_json, "r") as f:
            moved_config = json.loads(f.read())
            self.assertEqual(moved_config["foo"], "bar")

    def test_wont_migrate_suffix(self):
        old = os.path.join(PathUtils.config_path(), "config")
        new = os.path.join(PathUtils.config_path(), "config.json")

        PathUtils.touch(new)
        with open(new, "w") as f:
            f.write("{}")

        PathUtils.touch(old)
        with open(old, "w") as f:
            f.write("{}")

        Migrations.migrate()
        self.assertTrue(os.path.exists(new))
        self.assertTrue(os.path.exists(old))

    def test_migrate_preset(self):
        if os.path.exists(PathUtils.config_path()):
            shutil.rmtree(PathUtils.config_path())

        p1 = os.path.join(PathUtils.config_path(), "foo1", "bar1.json")
        p2 = os.path.join(PathUtils.config_path(), "foo2", "bar2.json")
        PathUtils.touch(p1)
        PathUtils.touch(p2)

        with open(p1, "w") as f:
            f.write("{}")

        with open(p2, "w") as f:
            f.write("{}")

        Migrations.migrate()

        self.assertFalse(
            os.path.exists(os.path.join(PathUtils.config_path(), "foo1", "bar1.json"))
        )
        self.assertFalse(
            os.path.exists(os.path.join(PathUtils.config_path(), "foo2", "bar2.json"))
        )

        self.assertTrue(
            os.path.exists(
                os.path.join(PathUtils.config_path(), "presets", "foo1", "bar1.json")
            ),
        )
        self.assertTrue(
            os.path.exists(
                os.path.join(PathUtils.config_path(), "presets", "foo2", "bar2.json")
            ),
        )

    def test_wont_migrate_preset(self):
        if os.path.exists(PathUtils.config_path()):
            shutil.rmtree(PathUtils.config_path())

        p1 = os.path.join(PathUtils.config_path(), "foo1", "bar1.json")
        p2 = os.path.join(PathUtils.config_path(), "foo2", "bar2.json")
        PathUtils.touch(p1)
        PathUtils.touch(p2)

        with open(p1, "w") as f:
            f.write("{}")

        with open(p2, "w") as f:
            f.write("{}")

        # already migrated
        PathUtils.mkdir(os.path.join(PathUtils.config_path(), "presets"))

        Migrations.migrate()

        self.assertTrue(
            os.path.exists(os.path.join(PathUtils.config_path(), "foo1", "bar1.json"))
        )
        self.assertTrue(
            os.path.exists(os.path.join(PathUtils.config_path(), "foo2", "bar2.json"))
        )

        self.assertFalse(
            os.path.exists(
                os.path.join(PathUtils.config_path(), "presets", "foo1", "bar1.json")
            ),
        )
        self.assertFalse(
            os.path.exists(
                os.path.join(PathUtils.config_path(), "presets", "foo2", "bar2.json")
            ),
        )

    def test_migrate_mappings(self):
        """Test if mappings are migrated correctly

        mappings like
        {(type, code): symbol} or {(type, code, value): symbol} should migrate
        to {InputCombination: {target: target, symbol: symbol, ...}}
        """
        path = os.path.join(
            PathUtils.config_path(), "presets", "Foo Device", "test.json"
        )
        os.makedirs(os.path.dirname(path), exist_ok=True)
        with open(path, "w") as file:
            json.dump(
                {
                    "mapping": {
                        f"{EV_KEY},1": "a",
                        f"{EV_KEY}, 2, 1": "BTN_B",  # can be mapped to "gamepad"
                        f"{EV_KEY}, 3, 1": "BTN_1",  # can not be mapped
                        f"{EV_ABS},{ABS_HAT0X},-1": "b",
                        f"{EV_ABS},1,1+{EV_ABS},2,-1+{EV_ABS},3,1": "c",
                        f"{EV_KEY}, 4, 1": ("d", "keyboard"),
                        f"{EV_KEY}, 5, 1": ("e", "foo"),  # unknown target
                        f"{EV_KEY}, 6, 1": ("key(a, b)", "keyboard"),  # broken macro
                        # ignored because broken
                        f"3,1,1,2": "e",
                        f"3": "e",
                        f",,+3,1,2": "g",
                        f"": "h",
                    }
                },
                file,
            )
        Migrations.migrate()
        # use UIMapping to also load invalid mappings
        preset = Preset(PathUtils.get_preset_path("Foo Device", "test"), UIMapping)
        preset.load()

        self.assertEqual(
            preset.get_mapping(InputCombination([InputConfig(type=EV_KEY, code=1)])),
            UIMapping(
                input_combination=InputCombination([InputConfig(type=EV_KEY, code=1)]),
                target_uinput="keyboard",
                output_symbol="a",
            ),
        )
        self.assertEqual(
            preset.get_mapping(InputCombination([InputConfig(type=EV_KEY, code=2)])),
            UIMapping(
                input_combination=InputCombination([InputConfig(type=EV_KEY, code=2)]),
                target_uinput="gamepad",
                output_symbol="BTN_B",
            ),
        )
        self.assertEqual(
            preset.get_mapping(InputCombination([InputConfig(type=EV_KEY, code=3)])),
            UIMapping(
                input_combination=InputCombination([InputConfig(type=EV_KEY, code=3)]),
                target_uinput="keyboard",
                output_symbol="BTN_1\n# Broken mapping:\n# No target can handle all specified keycodes",
            ),
        )
        self.assertEqual(
            preset.get_mapping(InputCombination([InputConfig(type=EV_KEY, code=4)])),
            UIMapping(
                input_combination=InputCombination([InputConfig(type=EV_KEY, code=4)]),
                target_uinput="keyboard",
                output_symbol="d",
            ),
        )
        self.assertEqual(
            preset.get_mapping(
                InputCombination(
                    [InputConfig(type=EV_ABS, code=ABS_HAT0X, analog_threshold=-1)]
                )
            ),
            UIMapping(
                input_combination=InputCombination(
                    [InputConfig(type=EV_ABS, code=ABS_HAT0X, analog_threshold=-1)]
                ),
                target_uinput="keyboard",
                output_symbol="b",
            ),
        )
        self.assertEqual(
            preset.get_mapping(
                InputCombination(
                    InputCombination.from_tuples(
                        (EV_ABS, 1, 1), (EV_ABS, 2, -1), (EV_ABS, 3, 1)
                    )
                ),
            ),
            UIMapping(
                input_combination=InputCombination(
                    InputCombination.from_tuples(
                        (EV_ABS, 1, 1), (EV_ABS, 2, -1), (EV_ABS, 3, 1)
                    ),
                ),
                target_uinput="keyboard",
                output_symbol="c",
            ),
        )
        self.assertEqual(
            preset.get_mapping(InputCombination([InputConfig(type=EV_KEY, code=5)])),
            UIMapping(
                input_combination=InputCombination([InputConfig(type=EV_KEY, code=5)]),
                target_uinput="foo",
                output_symbol="e",
            ),
        )
        self.assertEqual(
            preset.get_mapping(InputCombination([InputConfig(type=EV_KEY, code=6)])),
            UIMapping(
                input_combination=InputCombination([InputConfig(type=EV_KEY, code=6)]),
                target_uinput="keyboard",
                output_symbol="key(a, b)",
            ),
        )

        self.assertEqual(8, len(preset))

    def test_migrate_otherwise(self):
        path = os.path.join(
            PathUtils.config_path(), "presets", "Foo Device", "test.json"
        )
        os.makedirs(os.path.dirname(path), exist_ok=True)
        with open(path, "w") as file:
            json.dump(
                {
                    "mapping": {
                        f"{EV_KEY},1,1": ("otherwise + otherwise", "keyboard"),
                        f"{EV_KEY},2,1": ("bar($otherwise)", "keyboard"),
                        f"{EV_KEY},3,1": ("foo(otherwise=qux)", "keyboard"),
                        f"{EV_KEY},4,1": ("qux(otherwise).bar(otherwise = 1)", "foo"),
                        f"{EV_KEY},5,1": ("foo(otherwise1=2qux)", "keyboard"),
                    }
                },
                file,
            )

        Migrations.migrate()

        preset = Preset(PathUtils.get_preset_path("Foo Device", "test"), UIMapping)
        preset.load()

        self.assertEqual(
            preset.get_mapping(InputCombination([InputConfig(type=EV_KEY, code=1)])),
            UIMapping(
                input_combination=InputCombination([InputConfig(type=EV_KEY, code=1)]),
                target_uinput="keyboard",
                output_symbol="otherwise + otherwise",
            ),
        )
        self.assertEqual(
            preset.get_mapping(InputCombination([InputConfig(type=EV_KEY, code=2)])),
            UIMapping(
                input_combination=InputCombination([InputConfig(type=EV_KEY, code=2)]),
                target_uinput="keyboard",
                output_symbol="bar($otherwise)",
            ),
        )
        self.assertEqual(
            preset.get_mapping(InputCombination([InputConfig(type=EV_KEY, code=3)])),
            UIMapping(
                input_combination=InputCombination([InputConfig(type=EV_KEY, code=3)]),
                target_uinput="keyboard",
                output_symbol="foo(else=qux)",
            ),
        )
        self.assertEqual(
            preset.get_mapping(InputCombination([InputConfig(type=EV_KEY, code=4)])),
            UIMapping(
                input_combination=InputCombination([InputConfig(type=EV_KEY, code=4)]),
                target_uinput="foo",
                output_symbol="qux(otherwise).bar(else=1)",
            ),
        )
        self.assertEqual(
            preset.get_mapping(InputCombination([InputConfig(type=EV_KEY, code=5)])),
            UIMapping(
                input_combination=InputCombination([InputConfig(type=EV_KEY, code=5)]),
                target_uinput="keyboard",
                output_symbol="foo(otherwise1=2qux)",
            ),
        )

    def test_add_version(self):
        path = os.path.join(PathUtils.config_path(), "config.json")
        os.makedirs(os.path.dirname(path), exist_ok=True)
        with open(path, "w") as file:
            file.write("{}")

<<<<<<< HEAD
        Migrations.migrate()
        self.assertEqual(
            pkg_resources.parse_version(VERSION), Migrations.config_version()
        )
=======
        migrate()
        self.assertEqual(version.parse(VERSION), config_version())
>>>>>>> 4da1f7f2

    def test_update_version(self):
        path = os.path.join(PathUtils.config_path(), "config.json")
        os.makedirs(os.path.dirname(path), exist_ok=True)
        with open(path, "w") as file:
            json.dump({"version": "0.1.0"}, file)

<<<<<<< HEAD
        Migrations.migrate()
        self.assertEqual(
            pkg_resources.parse_version(VERSION), Migrations.config_version()
        )
=======
        migrate()
        self.assertEqual(version.parse(VERSION), config_version())
>>>>>>> 4da1f7f2

    def test_config_version(self):
        path = os.path.join(PathUtils.config_path(), "config.json")
        with open(path, "w") as file:
            file.write("{}")

        self.assertEqual("0.0.0", Migrations.config_version().public)

        try:
            os.remove(path)
        except FileNotFoundError:
            pass

        self.assertEqual("0.0.0", Migrations.config_version().public)

    def test_migrate_left_and_right_purpose(self):
        path = os.path.join(
            PathUtils.config_path(), "presets", "Foo Device", "test.json"
        )
        os.makedirs(os.path.dirname(path), exist_ok=True)
        with open(path, "w") as file:
            json.dump(
                {
                    "gamepad": {
                        "joystick": {
                            "left_purpose": "mouse",
                            "right_purpose": "wheel",
                            "pointer_speed": 50,
                            "x_scroll_speed": 10,
                            "y_scroll_speed": 20,
                        }
                    }
                },
                file,
            )
        Migrations.migrate()

        preset = Preset(PathUtils.get_preset_path("Foo Device", "test"), UIMapping)
        preset.load()
        # 2 mappings for mouse
        # 2 mappings for wheel
        self.assertEqual(len(preset), 4)
        self.assertEqual(
            preset.get_mapping(
                InputCombination([InputConfig(type=EV_ABS, code=ABS_X)])
            ),
            UIMapping(
                input_combination=InputCombination(
                    [InputConfig(type=EV_ABS, code=ABS_X)]
                ),
                target_uinput="mouse",
                output_type=EV_REL,
                output_code=REL_X,
                gain=50 / 100,
            ),
        )
        self.assertEqual(
            preset.get_mapping(
                InputCombination([InputConfig(type=EV_ABS, code=ABS_Y)])
            ),
            UIMapping(
                input_combination=InputCombination(
                    [InputConfig(type=EV_ABS, code=ABS_Y)]
                ),
                target_uinput="mouse",
                output_type=EV_REL,
                output_code=REL_Y,
                gain=50 / 100,
            ),
        )
        self.assertEqual(
            preset.get_mapping(
                InputCombination([InputConfig(type=EV_ABS, code=ABS_RX)])
            ),
            UIMapping(
                input_combination=InputCombination(
                    [InputConfig(type=EV_ABS, code=ABS_RX)]
                ),
                target_uinput="mouse",
                output_type=EV_REL,
                output_code=REL_HWHEEL_HI_RES,
                gain=10,
            ),
        )
        self.assertEqual(
            preset.get_mapping(
                InputCombination([InputConfig(type=EV_ABS, code=ABS_RY)])
            ),
            UIMapping(
                input_combination=InputCombination(
                    [InputConfig(type=EV_ABS, code=ABS_RY)]
                ),
                target_uinput="mouse",
                output_type=EV_REL,
                output_code=REL_WHEEL_HI_RES,
                gain=20,
            ),
        )

    def test_migrate_left_and_right_purpose2(self):
        # same as above, but left and right is swapped

        path = os.path.join(
            PathUtils.config_path(), "presets", "Foo Device", "test.json"
        )
        os.makedirs(os.path.dirname(path), exist_ok=True)
        with open(path, "w") as file:
            json.dump(
                {
                    "gamepad": {
                        "joystick": {
                            "right_purpose": "mouse",
                            "left_purpose": "wheel",
                            "pointer_speed": 50,
                            "x_scroll_speed": 10,
                            "y_scroll_speed": 20,
                        }
                    }
                },
                file,
            )
        Migrations.migrate()

        preset = Preset(PathUtils.get_preset_path("Foo Device", "test"), UIMapping)
        preset.load()
        # 2 mappings for mouse
        # 2 mappings for wheel
        self.assertEqual(len(preset), 4)
        self.assertEqual(
            preset.get_mapping(
                InputCombination([InputConfig(type=EV_ABS, code=ABS_RX)])
            ),
            UIMapping(
                input_combination=InputCombination(
                    [InputConfig(type=EV_ABS, code=ABS_RX)]
                ),
                target_uinput="mouse",
                output_type=EV_REL,
                output_code=REL_X,
                gain=50 / 100,
            ),
        )
        self.assertEqual(
            preset.get_mapping(
                InputCombination([InputConfig(type=EV_ABS, code=ABS_RY)])
            ),
            UIMapping(
                input_combination=InputCombination(
                    [InputConfig(type=EV_ABS, code=ABS_RY)]
                ),
                target_uinput="mouse",
                output_type=EV_REL,
                output_code=REL_Y,
                gain=50 / 100,
            ),
        )
        self.assertEqual(
            preset.get_mapping(
                InputCombination([InputConfig(type=EV_ABS, code=ABS_X)])
            ),
            UIMapping(
                input_combination=InputCombination(
                    [InputConfig(type=EV_ABS, code=ABS_X)]
                ),
                target_uinput="mouse",
                output_type=EV_REL,
                output_code=REL_HWHEEL_HI_RES,
                gain=10,
            ),
        )
        self.assertEqual(
            preset.get_mapping(
                InputCombination([InputConfig(type=EV_ABS, code=ABS_Y)])
            ),
            UIMapping(
                input_combination=InputCombination(
                    [InputConfig(type=EV_ABS, code=ABS_Y)]
                ),
                target_uinput="mouse",
                output_type=EV_REL,
                output_code=REL_WHEEL_HI_RES,
                gain=20,
            ),
        )

    def _create_v1_setup(self):
        """Create all files needed to mimic an outdated v1 configuration."""
        device_name = "device_name"

        PathUtils.mkdir(os.path.join(self.v1_dir, "presets", device_name))
        v1_config = {"autoload": {device_name: "foo"}, "version": "1.0"}
        with open(os.path.join(self.v1_dir, "config.json"), "w") as file:
            json.dump(v1_config, file)
        # insert something outdated that will be migrated, to ensure the files are
        # first copied and then migrated.
        with open(
            os.path.join(self.v1_dir, "presets", device_name, "foo.json"), "w"
        ) as file:
            json.dump({"mapping": {f"{EV_KEY},1": "a"}}, file)

    def _create_beta_setup(self):
        """Create all files needed to mimic a beta configuration."""
        device_name = "device_name"

        # same here, but a different contents to tell the difference
        PathUtils.mkdir(os.path.join(self.beta_dir, "presets", device_name))
        beta_config = {"autoload": {device_name: "bar"}, "version": "1.6"}
        with open(os.path.join(self.beta_dir, "config.json"), "w") as file:
            json.dump(beta_config, file)
        with open(
            os.path.join(self.beta_dir, "presets", device_name, "bar.json"), "w"
        ) as file:
            json.dump(
                [
                    {
                        "input_combination": [
                            {"type": EV_KEY, "code": 1},
                        ],
                        "target_uinput": "keyboard",
                        "output_symbol": "b",
                        "mapping_type": "key_macro",
                    }
                ],
                file,
            )

    def test_prioritize_v1_over_beta_configs(self):
        # if both v1 and beta presets and config exist, migrate v1
        PathUtils.remove(PathUtils.get_config_path())

        device_name = "device_name"
        self._create_v1_setup()
        self._create_beta_setup()

        self.assertFalse(os.path.exists(PathUtils.get_preset_path(device_name, "foo")))
        self.assertFalse(os.path.exists(PathUtils.get_config_path("config.json")))

        Migrations.migrate()

        self.assertTrue(os.path.exists(PathUtils.get_preset_path(device_name, "foo")))
        self.assertTrue(os.path.exists(PathUtils.get_config_path("config.json")))
        self.assertFalse(os.path.exists(PathUtils.get_preset_path(device_name, "bar")))

        # expect all original files to still exist
        self.assertTrue(os.path.join(self.v1_dir, "config.json"))
        self.assertTrue(os.path.join(self.v1_dir, "presets", "foo.json"))
        self.assertTrue(os.path.join(self.beta_dir, "config.json"))
        self.assertTrue(os.path.join(self.beta_dir, "presets", "bar.json"))

        # v1 configs should be in the v2 dir now, and migrated
        with open(PathUtils.get_config_path("config.json"), "r") as f:
            config_json = json.load(f)
            self.assertDictEqual(
                config_json, {"autoload": {device_name: "foo"}, "version": VERSION}
            )
        with open(PathUtils.get_preset_path(device_name, "foo.json"), "r") as f:
            os.system(f'cat { PathUtils.get_preset_path(device_name, "foo.json") }')
            preset_foo_json = json.load(f)
            self.assertEqual(
                preset_foo_json,
                [
                    {
                        "input_combination": [
                            {"type": EV_KEY, "code": 1},
                        ],
                        "target_uinput": "keyboard",
                        "output_symbol": "a",
                        "mapping_type": "key_macro",
                    }
                ],
            )

    def test_copy_over_beta_configs(self):
        # same as test_prioritize_v1_over_beta_configs, but only create the beta
        # directory without any v1 presets.
        PathUtils.remove(PathUtils.get_config_path())

        device_name = "device_name"
        self._create_beta_setup()

        self.assertFalse(os.path.exists(PathUtils.get_preset_path(device_name, "bar")))
        self.assertFalse(os.path.exists(PathUtils.get_config_path("config.json")))

        Migrations.migrate()

        self.assertTrue(os.path.exists(PathUtils.get_preset_path(device_name, "bar")))
        self.assertTrue(os.path.exists(PathUtils.get_config_path("config.json")))

        # expect all original files to still exist
        self.assertTrue(os.path.join(self.beta_dir, "config.json"))
        self.assertTrue(os.path.join(self.beta_dir, "presets", "bar.json"))

        # beta configs should be in the v2 dir now
        with open(PathUtils.get_config_path("config.json"), "r") as f:
            config_json = json.load(f)
            self.assertDictEqual(
                config_json, {"autoload": {device_name: "bar"}, "version": VERSION}
            )
        with open(PathUtils.get_preset_path(device_name, "bar.json"), "r") as f:
            os.system(f'cat { PathUtils.get_preset_path(device_name, "bar.json") }')
            preset_foo_json = json.load(f)
            self.assertEqual(
                preset_foo_json,
                [
                    {
                        "input_combination": [
                            {"type": EV_KEY, "code": 1},
                        ],
                        "target_uinput": "keyboard",
                        "output_symbol": "b",
                        "mapping_type": "key_macro",
                    }
                ],
            )


if __name__ == "__main__":
    unittest.main()<|MERGE_RESOLUTION|>--- conflicted
+++ resolved
@@ -15,14 +15,9 @@
 import json
 import os
 import shutil
-<<<<<<< HEAD
 import unittest
-=======
-import json
 from packaging import version
->>>>>>> 4da1f7f2
-
-import pkg_resources
+
 from evdev.ecodes import (
     EV_KEY,
     EV_ABS,
@@ -389,15 +384,8 @@
         with open(path, "w") as file:
             file.write("{}")
 
-<<<<<<< HEAD
-        Migrations.migrate()
-        self.assertEqual(
-            pkg_resources.parse_version(VERSION), Migrations.config_version()
-        )
-=======
-        migrate()
-        self.assertEqual(version.parse(VERSION), config_version())
->>>>>>> 4da1f7f2
+        Migrations.migrate()
+        self.assertEqual(version.parse(VERSION), Migrations.config_version())
 
     def test_update_version(self):
         path = os.path.join(PathUtils.config_path(), "config.json")
@@ -405,15 +393,8 @@
         with open(path, "w") as file:
             json.dump({"version": "0.1.0"}, file)
 
-<<<<<<< HEAD
-        Migrations.migrate()
-        self.assertEqual(
-            pkg_resources.parse_version(VERSION), Migrations.config_version()
-        )
-=======
-        migrate()
-        self.assertEqual(version.parse(VERSION), config_version())
->>>>>>> 4da1f7f2
+        Migrations.migrate()
+        self.assertEqual(version.parse(VERSION), Migrations.config_version())
 
     def test_config_version(self):
         path = os.path.join(PathUtils.config_path(), "config.json")
