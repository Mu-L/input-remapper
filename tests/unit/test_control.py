#!/usr/bin/python3
# -*- coding: utf-8 -*-
# input-remapper - GUI for device specific keyboard mappings
# Copyright (C) 2024 sezanzeb <b8x45ygc9@mozmail.com>
#
# This file is part of input-remapper.
#
# input-remapper is free software: you can redistribute it and/or modify
# it under the terms of the GNU General Public License as published by
# the Free Software Foundation, either version 3 of the License, or
# (at your option) any later version.
#
# input-remapper is distributed in the hope that it will be useful,
# but WITHOUT ANY WARRANTY; without even the implied warranty of
# MERCHANTABILITY or FITNESS FOR A PARTICULAR PURPOSE.  See the
# GNU General Public License for more details.
#
# You should have received a copy of the GNU General Public License
# along with input-remapper.  If not, see <https://www.gnu.org/licenses/>.


"""Testing the input-remapper-control command"""
import collections
import os
import time
import unittest
from importlib.machinery import SourceFileLoader
from importlib.util import spec_from_loader, module_from_spec
from unittest.mock import patch
<<<<<<< HEAD

from inputremapper.configs.global_config import global_config
=======
import re

from inputremapper.configs.global_config import GlobalConfig
from inputremapper.configs.migrations import Migrations
>>>>>>> 9f4ec794
from inputremapper.configs.paths import PathUtils
from inputremapper.configs.preset import Preset
from inputremapper.daemon import Daemon
from inputremapper.groups import groups
<<<<<<< HEAD
=======
from inputremapper.injection.global_uinputs import GlobalUInputs, FrontendUInput
from inputremapper.injection.mapping_handlers.mapping_parser import MappingParser
>>>>>>> 9f4ec794
from tests.lib.test_setup import test_setup
from tests.lib.tmp import tmp


def import_control():
    """Import the core function of the input-remapper-control command."""
    bin_path = os.path.join(
        re.sub("/tests.*", "", os.getcwd()),
        "bin",
        "input-remapper-control",
    )

    loader = SourceFileLoader("__not_main_idk__", bin_path)
    spec = spec_from_loader("__not_main_idk__", loader)
    module = module_from_spec(spec)
    spec.loader.exec_module(module)

    return module.InputRemapperControl, module.Options


InputRemapperControl, Options = import_control()


options = collections.namedtuple(
    "options",
    ["command", "config_dir", "preset", "device", "list_devices", "key_names", "debug"],
)


@test_setup
class TestControl(unittest.TestCase):
    def setUp(self):
<<<<<<< HEAD
        self.input_remapper_control = InputRemapperControl()
=======
        self.global_config = GlobalConfig()
        self.global_uinputs = GlobalUInputs(FrontendUInput)
        self.migrations = Migrations(self.global_uinputs)
        self.mapping_parser = MappingParser(self.global_uinputs)
        self.input_remapper_control = InputRemapperControl(
            self.global_config, self.migrations
        )
>>>>>>> 9f4ec794

    def test_autoload(self):
        device_keys = ["Foo Device 2", "Bar Device"]
        groups_ = [groups.find(key=key) for key in device_keys]
        presets = ["bar0", "bar", "bar2"]
        paths = [
            PathUtils.get_preset_path(groups_[0].name, presets[0]),
            PathUtils.get_preset_path(groups_[1].name, presets[1]),
            PathUtils.get_preset_path(groups_[1].name, presets[2]),
        ]

        Preset(paths[0]).save()
        Preset(paths[1]).save()
        Preset(paths[2]).save()

        daemon = Daemon(self.global_config, self.global_uinputs, self.mapping_parser)

        self.input_remapper_control.set_daemon(daemon)

        self.input_remapper_control.set_daemon(daemon)

        start_history = []
        stop_counter = 0

        # using an actual injector is not within the scope of this test
        class Injector:
            def stop_injecting(self, *args, **kwargs):
                nonlocal stop_counter
                stop_counter += 1

        def start_injecting(device: str, preset: str):
            print(f'\033[90mstart_injecting "{device}" "{preset}"\033[0m')
            start_history.append((device, preset))
            daemon.injectors[device] = Injector()

        patch.object(daemon, "start_injecting", start_injecting).start()

        self.global_config.set_autoload_preset(groups_[0].key, presets[0])
        self.global_config.set_autoload_preset(groups_[1].key, presets[1])

        self.input_remapper_control.communicate(
            command="autoload",
            config_dir=None,
            preset=None,
            device=None,
        )
        self.assertEqual(len(start_history), 2)
        self.assertEqual(start_history[0], (groups_[0].key, presets[0]))
        self.assertEqual(start_history[1], (groups_[1].key, presets[1]))
        self.assertIn(groups_[0].key, daemon.injectors)
        self.assertIn(groups_[1].key, daemon.injectors)
        self.assertFalse(
            daemon.autoload_history.may_autoload(groups_[0].key, presets[0])
        )
        self.assertFalse(
            daemon.autoload_history.may_autoload(groups_[1].key, presets[1])
        )

        # calling autoload again doesn't load redundantly
        self.input_remapper_control.communicate(
            command="autoload",
            config_dir=None,
            preset=None,
            device=None,
        )
        self.assertEqual(len(start_history), 2)
        self.assertEqual(stop_counter, 0)
        self.assertFalse(
            daemon.autoload_history.may_autoload(groups_[0].key, presets[0])
        )
        self.assertFalse(
            daemon.autoload_history.may_autoload(groups_[1].key, presets[1])
        )

        # unless the injection in question ist stopped
        self.input_remapper_control.communicate(
            command="stop",
            config_dir=None,
            preset=None,
            device=groups_[0].key,
        )
        self.assertEqual(stop_counter, 1)
        self.assertTrue(
            daemon.autoload_history.may_autoload(groups_[0].key, presets[0])
        )
        self.assertFalse(
            daemon.autoload_history.may_autoload(groups_[1].key, presets[1])
        )
        self.input_remapper_control.communicate(
            command="autoload",
            config_dir=None,
            preset=None,
            device=None,
        )
        self.assertEqual(len(start_history), 3)
        self.assertEqual(start_history[2], (groups_[0].key, presets[0]))
        self.assertFalse(
            daemon.autoload_history.may_autoload(groups_[0].key, presets[0])
        )
        self.assertFalse(
            daemon.autoload_history.may_autoload(groups_[1].key, presets[1])
        )

        # if a device name is passed, will only start injecting for that one
        self.input_remapper_control.communicate(
            command="stop-all",
            config_dir=None,
            preset=None,
            device=None,
        )
        self.assertTrue(
            daemon.autoload_history.may_autoload(groups_[0].key, presets[0])
        )
        self.assertTrue(
            daemon.autoload_history.may_autoload(groups_[1].key, presets[1])
        )
        self.assertEqual(stop_counter, 3)
<<<<<<< HEAD
        global_config.set_autoload_preset(groups_[1].key, presets[2])
=======
        self.global_config.set_autoload_preset(groups_[1].key, presets[2])
>>>>>>> 9f4ec794
        self.input_remapper_control.communicate(
            command="autoload",
            config_dir=None,
            preset=None,
            device=groups_[1].key,
        )
        self.assertEqual(len(start_history), 4)
        self.assertEqual(start_history[3], (groups_[1].key, presets[2]))
        self.assertTrue(
            daemon.autoload_history.may_autoload(groups_[0].key, presets[0])
        )
        self.assertFalse(
            daemon.autoload_history.may_autoload(groups_[1].key, presets[2])
        )

        # autoloading for the same device again redundantly will not autoload
        # again
        self.input_remapper_control.communicate(
            command="autoload",
            config_dir=None,
            preset=None,
            device=groups_[1].key,
        )
        self.assertEqual(len(start_history), 4)
        self.assertEqual(stop_counter, 3)
        self.assertFalse(
            daemon.autoload_history.may_autoload(groups_[1].key, presets[2])
        )

        # any other arbitrary preset may be autoloaded
        self.assertTrue(daemon.autoload_history.may_autoload(groups_[1].key, "quuuux"))

        # after 15 seconds it may be autoloaded again
        daemon.autoload_history._autoload_history[groups_[1].key] = (
            time.time() - 16,
            presets[2],
        )
        self.assertTrue(
            daemon.autoload_history.may_autoload(groups_[1].key, presets[2])
        )

    def test_autoload_other_path(self):
        device_names = ["Foo Device", "Bar Device"]
        groups_ = [groups.find(name=name) for name in device_names]
        presets = ["bar123", "bar2"]
        config_dir = os.path.join(tmp, "qux", "quux")
        paths = [
            os.path.join(config_dir, "presets", device_names[0], presets[0] + ".json"),
            os.path.join(config_dir, "presets", device_names[1], presets[1] + ".json"),
        ]

        Preset(paths[0]).save()
        Preset(paths[1]).save()

<<<<<<< HEAD
        daemon = Daemon()
=======
        daemon = Daemon(self.global_config, self.global_uinputs, self.mapping_parser)
>>>>>>> 9f4ec794
        self.input_remapper_control.set_daemon(daemon)

        start_history = []
        daemon.start_injecting = lambda *args: start_history.append(args)

        self.global_config.path = os.path.join(config_dir, "config.json")
        self.global_config.load_config()
        self.global_config.set_autoload_preset(device_names[0], presets[0])
        self.global_config.set_autoload_preset(device_names[1], presets[1])

        self.input_remapper_control.communicate(
            command="autoload",
            config_dir=config_dir,
            preset=None,
            device=None,
        )

        self.assertEqual(len(start_history), 2)
        self.assertEqual(start_history[0], (groups_[0].key, presets[0]))
        self.assertEqual(start_history[1], (groups_[1].key, presets[1]))

    def test_start_stop(self):
        group = groups.find(key="Foo Device 2")
        preset = "preset9"

<<<<<<< HEAD
        daemon = Daemon()
=======
        daemon = Daemon(self.global_config, self.global_uinputs, self.mapping_parser)
>>>>>>> 9f4ec794
        self.input_remapper_control.set_daemon(daemon)

        start_history = []
        stop_history = []
        stop_all_history = []
        daemon.start_injecting = lambda *args: start_history.append(args)
        daemon.stop_injecting = lambda *args: stop_history.append(args)
        daemon.stop_all = lambda *args: stop_all_history.append(args)

        self.input_remapper_control.communicate(
            command="start",
            config_dir=None,
            preset=preset,
            device=group.paths[0],
        )
        self.assertEqual(len(start_history), 1)
        self.assertEqual(start_history[0], (group.key, preset))

        self.input_remapper_control.communicate(
            command="stop",
            config_dir=None,
            preset=None,
            device=group.paths[1],
        )
        self.assertEqual(len(stop_history), 1)
        # provided any of the groups paths as --device argument, figures out
        # the correct group.key to use here
        self.assertEqual(stop_history[0], (group.key,))

        self.input_remapper_control.communicate(
            command="stop-all",
            config_dir=None,
            preset=None,
            device=None,
        )
        self.assertEqual(len(stop_all_history), 1)
        self.assertEqual(stop_all_history[0], ())

    def test_config_not_found(self):
        key = "Foo Device 2"
        path = "~/a/preset.json"
        config_dir = "/foo/bar"

<<<<<<< HEAD
        daemon = Daemon()
=======
        daemon = Daemon(self.global_config, self.global_uinputs, self.mapping_parser)
>>>>>>> 9f4ec794
        self.input_remapper_control.set_daemon(daemon)

        start_history = []
        stop_history = []
        daemon.start_injecting = lambda *args: start_history.append(args)
        daemon.stop_injecting = lambda *args: stop_history.append(args)

        self.assertRaises(
            SystemExit,
            lambda: self.input_remapper_control.communicate(
                command="start",
                config_dir=config_dir,
                preset=path,
                device=key,
            ),
        )

        self.assertRaises(
            SystemExit,
            lambda: self.input_remapper_control.communicate(
                command="stop",
                config_dir=config_dir,
                preset=None,
                device=key,
            ),
        )

    def test_autoload_config_dir(self):
        daemon = Daemon(self.global_config, self.global_uinputs, self.mapping_parser)

        path = os.path.join(tmp, "foo")
        os.makedirs(path)
        with open(os.path.join(path, "config.json"), "w") as file:
            file.write('{"foo":"bar"}')

        self.assertIsNone(self.global_config.get("foo"))
        daemon.set_config_dir(path)
        # since daemon and this test share the same memory, the global_config
        # object that this test can access will be modified
        self.assertEqual(self.global_config.get("foo"), "bar")

        # passing a path that doesn't exist or a path that doesn't contain
        # a config.json file won't do anything
        os.makedirs(os.path.join(tmp, "bar"))
        daemon.set_config_dir(os.path.join(tmp, "bar"))
        self.assertEqual(self.global_config.get("foo"), "bar")
        daemon.set_config_dir(os.path.join(tmp, "qux"))
        self.assertEqual(self.global_config.get("foo"), "bar")

    def test_internals_reader(self):
        with patch.object(os, "system") as os_system_patch:
            self.input_remapper_control.internals("start-reader-service", False)
            os_system_patch.assert_called_once()
            self.assertIn(
                "input-remapper-reader-service", os_system_patch.call_args.args[0]
            )
            self.assertNotIn("-d", os_system_patch.call_args.args[0])

    def test_internals_daemon(self):
        with patch.object(os, "system") as os_system_patch:
            self.input_remapper_control.internals("start-daemon", True)
            os_system_patch.assert_called_once()
            self.assertIn("input-remapper-service", os_system_patch.call_args.args[0])
            self.assertIn("-d", os_system_patch.call_args.args[0])


if __name__ == "__main__":
    unittest.main()<|MERGE_RESOLUTION|>--- conflicted
+++ resolved
@@ -27,24 +27,16 @@
 from importlib.machinery import SourceFileLoader
 from importlib.util import spec_from_loader, module_from_spec
 from unittest.mock import patch
-<<<<<<< HEAD
-
-from inputremapper.configs.global_config import global_config
-=======
 import re
 
 from inputremapper.configs.global_config import GlobalConfig
 from inputremapper.configs.migrations import Migrations
->>>>>>> 9f4ec794
 from inputremapper.configs.paths import PathUtils
 from inputremapper.configs.preset import Preset
 from inputremapper.daemon import Daemon
 from inputremapper.groups import groups
-<<<<<<< HEAD
-=======
 from inputremapper.injection.global_uinputs import GlobalUInputs, FrontendUInput
 from inputremapper.injection.mapping_handlers.mapping_parser import MappingParser
->>>>>>> 9f4ec794
 from tests.lib.test_setup import test_setup
 from tests.lib.tmp import tmp
 
@@ -77,9 +69,6 @@
 @test_setup
 class TestControl(unittest.TestCase):
     def setUp(self):
-<<<<<<< HEAD
-        self.input_remapper_control = InputRemapperControl()
-=======
         self.global_config = GlobalConfig()
         self.global_uinputs = GlobalUInputs(FrontendUInput)
         self.migrations = Migrations(self.global_uinputs)
@@ -87,7 +76,6 @@
         self.input_remapper_control = InputRemapperControl(
             self.global_config, self.migrations
         )
->>>>>>> 9f4ec794
 
     def test_autoload(self):
         device_keys = ["Foo Device 2", "Bar Device"]
@@ -205,11 +193,7 @@
             daemon.autoload_history.may_autoload(groups_[1].key, presets[1])
         )
         self.assertEqual(stop_counter, 3)
-<<<<<<< HEAD
-        global_config.set_autoload_preset(groups_[1].key, presets[2])
-=======
         self.global_config.set_autoload_preset(groups_[1].key, presets[2])
->>>>>>> 9f4ec794
         self.input_remapper_control.communicate(
             command="autoload",
             config_dir=None,
@@ -264,11 +248,7 @@
         Preset(paths[0]).save()
         Preset(paths[1]).save()
 
-<<<<<<< HEAD
-        daemon = Daemon()
-=======
-        daemon = Daemon(self.global_config, self.global_uinputs, self.mapping_parser)
->>>>>>> 9f4ec794
+        daemon = Daemon(self.global_config, self.global_uinputs, self.mapping_parser)
         self.input_remapper_control.set_daemon(daemon)
 
         start_history = []
@@ -294,11 +274,7 @@
         group = groups.find(key="Foo Device 2")
         preset = "preset9"
 
-<<<<<<< HEAD
-        daemon = Daemon()
-=======
-        daemon = Daemon(self.global_config, self.global_uinputs, self.mapping_parser)
->>>>>>> 9f4ec794
+        daemon = Daemon(self.global_config, self.global_uinputs, self.mapping_parser)
         self.input_remapper_control.set_daemon(daemon)
 
         start_history = []
@@ -342,11 +318,7 @@
         path = "~/a/preset.json"
         config_dir = "/foo/bar"
 
-<<<<<<< HEAD
-        daemon = Daemon()
-=======
-        daemon = Daemon(self.global_config, self.global_uinputs, self.mapping_parser)
->>>>>>> 9f4ec794
+        daemon = Daemon(self.global_config, self.global_uinputs, self.mapping_parser)
         self.input_remapper_control.set_daemon(daemon)
 
         start_history = []
