#!/usr/bin/python3
# -*- coding: utf-8 -*-
# input-remapper - GUI for device specific keyboard mappings
# Copyright (C) 2024 sezanzeb <b8x45ygc9@mozmail.com>
#
# This file is part of input-remapper.
#
# input-remapper is free software: you can redistribute it and/or modify
# it under the terms of the GNU General Public License as published by
# the Free Software Foundation, either version 3 of the License, or
# (at your option) any later version.
#
# input-remapper is distributed in the hope that it will be useful,
# but WITHOUT ANY WARRANTY; without even the implied warranty of
# MERCHANTABILITY or FITNESS FOR A PARTICULAR PURPOSE.  See the
# GNU General Public License for more details.
#
# You should have received a copy of the GNU General Public License
# along with input-remapper.  If not, see <https://www.gnu.org/licenses/>.

import asyncio
import atexit
import multiprocessing
import os
import sys
import time
import unittest
from contextlib import contextmanager
from importlib.machinery import SourceFileLoader
from importlib.util import spec_from_loader, module_from_spec
from typing import Tuple, List, Optional, Iterable
from unittest.mock import patch, MagicMock, call

import evdev
import gi
from evdev.ecodes import (
    EV_KEY,
    EV_ABS,
    KEY_LEFTSHIFT,
    KEY_A,
    KEY_Q,
    EV_REL,
)

from inputremapper.gui.autocompletion import (
    get_incomplete_parameter,
    get_incomplete_function_name,
)
<<<<<<< HEAD
=======
from inputremapper.injection.global_uinputs import GlobalUInputs, FrontendUInput, UInput
from inputremapper.injection.mapping_handlers.mapping_parser import MappingParser
>>>>>>> 9f4ec794
from inputremapper.input_event import InputEvent
from tests.integration.test_components import FlowBoxTestUtils
from tests.lib.cleanup import cleanup
from tests.lib.constants import EVENT_READ_TIMEOUT
from tests.lib.fixtures import fixtures
from tests.lib.fixtures import prepare_presets
<<<<<<< HEAD
from tests.lib.global_uinputs import reset_global_uinputs_for_service
=======
>>>>>>> 9f4ec794
from tests.lib.logger import logger
from tests.lib.pipes import push_event, push_events, uinput_write_history_pipe
from tests.lib.project_root import get_project_root
from tests.lib.spy import spy

gi.require_version("Gdk", "3.0")
gi.require_version("Gtk", "3.0")
gi.require_version("GtkSource", "4")
gi.require_version("GLib", "2.0")
from gi.repository import Gtk, GLib, Gdk, GtkSource

from inputremapper.configs.keyboard_layout import keyboard_layout
from inputremapper.configs.mapping import Mapping
from inputremapper.configs.paths import PathUtils
<<<<<<< HEAD
from inputremapper.configs.global_config import global_config
=======
from inputremapper.configs.global_config import GlobalConfig
>>>>>>> 9f4ec794
from inputremapper.groups import _Groups
from inputremapper.gui.data_manager import DataManager
from inputremapper.gui.messages.message_broker import (
    MessageBroker,
    MessageType,
)
from inputremapper.gui.messages.message_data import StatusData, CombinationRecorded
from inputremapper.gui.components.editor import (
    MappingSelectionLabel,
    SET_KEY_FIRST,
    CodeEditor,
)
from inputremapper.gui.components.device_groups import DeviceGroupEntry
from inputremapper.gui.controller import Controller
from inputremapper.gui.reader_service import ReaderService
from inputremapper.gui.utils import gtk_iteration, Colors, debounce, debounce_manager
from inputremapper.gui.user_interface import UserInterface
from inputremapper.injection.injector import InjectorState
from inputremapper.configs.input_config import InputCombination, InputConfig
from inputremapper.daemon import Daemon, DaemonProxy
from tests.lib.test_setup import test_setup


# iterate a few times when Gtk.main() is called, but don't block
# there and just continue to the tests while the UI becomes
# unresponsive
Gtk.main = gtk_iteration

# doesn't do much except avoid some Gtk assertion error, whatever:
Gtk.main_quit = lambda: None


def launch(
    argv=None,
) -> Tuple[
    UserInterface,
    Controller,
    DataManager,
    MessageBroker,
    DaemonProxy,
    GlobalConfig,
]:
    """Start input-remapper-gtk with the command line argument array argv."""
    bin_path = os.path.join(get_project_root(), "bin", "input-remapper-gtk")

    if not argv:
        argv = ["-d"]

    with patch.object(sys, "argv", [""] + [str(arg) for arg in argv]):
        loader = SourceFileLoader("__main__", bin_path)
        spec = spec_from_loader("__main__", loader)
        module = module_from_spec(spec)
        spec.loader.exec_module(module)

    gtk_iteration()

    # otherwise a new handler is added with each call to launch, which
    # spams tons of garbage when all tests finish
    atexit.unregister(module.stop)

    return (
        module.user_interface,
        module.controller,
        module.data_manager,
        module.message_broker,
        module.daemon,
        module.global_config,
    )


def start_reader_service():
    def process():
        global_uinputs = GlobalUInputs(FrontendUInput)
        reader_service = ReaderService(_Groups(), global_uinputs)
        loop = asyncio.new_event_loop()
        loop.run_until_complete(reader_service.run())

    multiprocessing.Process(target=process).start()


def os_system_patch(cmd, original_os_system=os.system):
    # instead of running pkexec, fork instead. This will make
    # the reader-service aware of all the test patches
    if "pkexec input-remapper-control --command start-reader-service" in cmd:
        logger.info("pkexec-patch starting ReaderService process")
        start_reader_service()
        return 0

    return original_os_system(cmd)


@contextmanager
def patch_launch():
    """patch the launch function such that we don't connect to
    the dbus and don't use pkexec to start the reader-service"""
<<<<<<< HEAD
=======

    def bootstrap_daemon():
        # The daemon gets fresh instances of everything, because as far as I remember
        # it runs in a separate process.
        global_config = GlobalConfig()
        global_uinputs = GlobalUInputs(UInput)
        mapping_parser = MappingParser(global_uinputs)

        return Daemon(
            global_config,
            global_uinputs,
            mapping_parser,
        )

>>>>>>> 9f4ec794
    with patch.object(
        os,
        "system",
        os_system_patch,
<<<<<<< HEAD
    ), patch.object(
        Daemon,
        "connect",
        Daemon,
    ):
=======
    ), patch.object(Daemon, "connect", bootstrap_daemon):
>>>>>>> 9f4ec794
        yield


def clean_up_integration(test):
    logger.info("clean_up_integration")
    test.controller.stop_injecting()
    gtk_iteration()
    test.user_interface.on_gtk_close()
    test.user_interface.window.destroy()
    gtk_iteration()
    cleanup()

    # do this now, not when all tests are finished
    test.daemon.stop_all()
    if isinstance(test.daemon, Daemon):
        atexit.unregister(test.daemon.stop_all)


class GtkKeyEvent:
    def __init__(self, keyval):
        self.keyval = keyval

    def get_keyval(self):
        return True, self.keyval


@test_setup
class TestGroupsFromReaderService(unittest.TestCase):
    def patch_os_system(self):
        def os_system(cmd, original_os_system=os.system):
            # instead of running pkexec, fork instead. This will make
            # the reader-service aware of all the test patches
            if "pkexec input-remapper-control --command start-reader-service" in cmd:
                # don't start the reader-service just log that it was.
                self.reader_service_started()
                return 0

            return original_os_system(cmd)

        self.os_system_patch = patch.object(
            os,
            "system",
            os_system,
        )

        # this is already part of the test. we need a bit of patching and hacking
        # because we want to discover the groups as early a possible, to reduce startup
        # time for the application
        self.os_system_patch.start()

<<<<<<< HEAD
=======
    def bootstrap_daemon(self):
        # The daemon gets fresh instances of everything, because as far as I remember
        # it runs in a separate process.
        global_config = GlobalConfig()
        global_uinputs = GlobalUInputs(UInput)
        mapping_parser = MappingParser(global_uinputs)

        return Daemon(
            global_config,
            global_uinputs,
            mapping_parser,
        )

>>>>>>> 9f4ec794
    def patch_daemon(self):
        # don't try to connect, return an object instance of it instead
        self.daemon_connect_patch = patch.object(
            Daemon,
            "connect",
<<<<<<< HEAD
            Daemon,
=======
            lambda: self.bootstrap_daemon(),
>>>>>>> 9f4ec794
        )
        self.daemon_connect_patch.start()

    def setUp(self):
        self.reader_service_started = MagicMock()
        self.patch_os_system()
        self.patch_daemon()

        (
            self.user_interface,
            self.controller,
            self.data_manager,
            self.message_broker,
            self.daemon,
            self.global_config,
        ) = launch()

    def tearDown(self):
        clean_up_integration(self)
        self.os_system_patch.stop()
        self.daemon_connect_patch.stop()

    def test_knows_devices(self):
        # verify that it is working as expected. The gui doesn't have knowledge
        # of groups until the root-reader-service provides them
        self.data_manager._reader_client.groups.set_groups([])
        gtk_iteration()
        self.reader_service_started.assert_called()
        self.assertEqual(len(self.data_manager.get_group_keys()), 0)

        # start the reader-service delayed
        start_reader_service()
        # perform some iterations so that the reader ends up reading from the pipes
        # which will make it receive devices.
        for _ in range(10):
            time.sleep(0.02)
            gtk_iteration()

        self.assertIn("Foo Device 2", self.data_manager.get_group_keys())
        self.assertIn("Foo Device 2", self.data_manager.get_group_keys())
        self.assertIn("Bar Device", self.data_manager.get_group_keys())
        self.assertIn("gamepad", self.data_manager.get_group_keys())
        self.assertEqual(self.data_manager.active_group.name, "Foo Device")


@contextmanager
def patch_confirm_delete(
    user_interface: UserInterface,
    response=Gtk.ResponseType.ACCEPT,
):
    original_create_dialog = user_interface._create_dialog

    def _create_dialog_patch(*args, **kwargs):
        """A patch for the deletion confirmation that briefly shows the dialog."""
        confirm_cancel_dialog = original_create_dialog(*args, **kwargs)

        # the emitted signal causes the dialog to close
        GLib.timeout_add(
            100,
            lambda: confirm_cancel_dialog.emit("response", response),
        )

        # don't recursively call the patch
        Gtk.MessageDialog.run(confirm_cancel_dialog)

        confirm_cancel_dialog.run = lambda: response

        return confirm_cancel_dialog

    with patch.object(
        user_interface,
        "_create_dialog",
        _create_dialog_patch,
    ):
        # Tests are run during `yield`
        yield


class GuiTestBase(unittest.TestCase):
    def setUp(self):
        prepare_presets()
        with patch_launch():
            (
                self.user_interface,
                self.controller,
                self.data_manager,
                self.message_broker,
                self.daemon,
                self.global_config,
            ) = launch()

        get = self.user_interface.get
        self.device_selection: Gtk.FlowBox = get("device_selection")
        self.preset_selection: Gtk.ComboBoxText = get("preset_selection")
        self.selection_label_listbox: Gtk.ListBox = get("selection_label_listbox")
        self.target_selection: Gtk.ComboBox = get("target-selector")
        self.recording_toggle: Gtk.ToggleButton = get("key_recording_toggle")
        self.recording_status: Gtk.ToggleButton = get("recording_status")
        self.status_bar: Gtk.Statusbar = get("status_bar")
        self.autoload_toggle: Gtk.Switch = get("preset_autoload_switch")
        self.code_editor: GtkSource.View = get("code_editor")
        self.output_box: GtkSource.View = get("output")

        self.delete_preset_btn: Gtk.Button = get("delete_preset")
        self.copy_preset_btn: Gtk.Button = get("copy_preset")
        self.create_preset_btn: Gtk.Button = get("create_preset")
        self.start_injector_btn: Gtk.Button = get("apply_preset")
        self.stop_injector_btn: Gtk.Button = get("stop_injection_preset_page")
        self.rename_btn: Gtk.Button = get("rename-button")
        self.rename_input: Gtk.Entry = get("preset_name_input")
        self.create_mapping_btn: Gtk.Button = get("create_mapping_button")
        self.delete_mapping_btn: Gtk.Button = get("delete-mapping")

        self._test_initial_state()

        self.grab_fails = False

        def grab(_):
            if self.grab_fails:
                raise OSError()

        evdev.InputDevice.grab = grab

        self.global_config._save_config()

        self.throttle(20)

        self.assertIsNotNone(self.data_manager.active_group)
        self.assertIsNotNone(self.data_manager.active_preset)

    def tearDown(self):
        clean_up_integration(self)

        # this is important, otherwise it keeps breaking things in the background
        self.assertIsNone(self.data_manager._reader_client._read_timeout)

        self.throttle(20)

    def get_code_input(self):
        buffer = self.code_editor.get_buffer()
        return buffer.get_text(
            buffer.get_start_iter(),
            buffer.get_end_iter(),
            True,
        )

    def _test_initial_state(self):
        # make sure each test deals with the same initial state
        self.assertEqual(self.controller.data_manager, self.data_manager)
        self.assertEqual(self.data_manager.active_group.key, "Foo Device")
        # if the modification-date from `prepare_presets` is not destroyed, preset3
        # should be selected as the newest one
        self.assertEqual(self.data_manager.active_preset.name, "preset3")
        self.assertEqual(self.data_manager.active_mapping.target_uinput, "keyboard")
        self.assertEqual(self.target_selection.get_active_id(), "keyboard")
        self.assertEqual(
            self.data_manager.active_mapping.input_combination,
            InputCombination([InputConfig(type=1, code=5)]),
        )
        self.assertEqual(
            self.data_manager.active_input_config, InputConfig(type=1, code=5)
        )
        self.assertGreater(
            len(self.user_interface.autocompletion._target_key_capabilities), 0
        )

    def _callTestMethod(self, method):
        """Retry all tests if they fail.

        GUI tests suddenly started to lag a lot and fail randomly, and even
        though that improved drastically, sometimes they still do.
        """
        attempts = 0
        while True:
            attempts += 1
            try:
                method()
                break
            except Exception as e:
                if attempts == 2:
                    raise e

            # try again
            print("Test failed, trying again...")
            self.tearDown()
            self.setUp()

    def throttle(self, time_=10):
        """Give GTK some time in ms to process everything."""
        # tests suddenly started to freeze my computer up completely and tests started
        # to fail. By using this (and by optimizing some redundant calls in the gui) it
        # worked again. EDIT: Might have been caused by my broken/bloated ssd. I'll
        # keep it in some places, since it did make the tests more reliable after all.
        for _ in range(time_ // 2):
            gtk_iteration()
            time.sleep(0.002)

    def set_focus(self, widget):
        logger.info("Focusing %s", widget)

        self.user_interface.window.set_focus(widget)

        self.throttle(20)

    def focus_source_view(self):
        # despite the focus and gtk_iterations, gtk never runs the event handlers for
        # the focus-in-event (_update_placeholder), which would clear the placeholder
        # text. Remove it manually, it can't be helped. Fun fact: when the
        # window gets destroyed, gtk runs the handler 10 times for good measure.
        # Lost one hour of my life on GTK again. It's gone! Forever! Use qt next time.
        source_view = self.code_editor
        self.set_focus(source_view)
        self.code_editor.get_buffer().set_text("")
        return source_view

    def get_selection_labels(self) -> List[MappingSelectionLabel]:
        return self.selection_label_listbox.get_children()

    def get_status_text(self):
        status_bar = self.user_interface.get("status_bar")
        return status_bar.get_message_area().get_children()[0].get_label()

    def get_unfiltered_symbol_input_text(self):
        buffer = self.code_editor.get_buffer()
        return buffer.get_text(buffer.get_start_iter(), buffer.get_end_iter(), True)

    def select_mapping(self, i: int):
        """Select one of the mappings of a preset.

        Parameters
        ----------
        i
            if -1, will select the last row,
            0 will select the uppermost row.
            1 will select the second row, and so on
        """
        selection_label = self.get_selection_labels()[i]
        self.selection_label_listbox.select_row(selection_label)
        logger.info(
            'Selecting mapping %s "%s"',
            selection_label.combination,
            selection_label.name,
        )
        gtk_iteration()
        return selection_label

    def add_mapping(self, mapping: Optional[Mapping] = None):
        self.controller.create_mapping()
        self.controller.load_mapping(InputCombination.empty_combination())
        gtk_iteration()
        if mapping:
            self.controller.update_mapping(**mapping.dict(exclude_defaults=True))
            gtk_iteration()

    def sleep(self, num_events):
        for _ in range(num_events * 2):
            time.sleep(EVENT_READ_TIMEOUT)
            gtk_iteration()

        time.sleep(1 / 30)  # one window iteration

        gtk_iteration()


@test_setup
class TestColors(GuiTestBase):
    # requires a running ui, otherwise fails with segmentation faults
    def test_get_color_falls_back(self):
        fallback = Gdk.RGBA(0, 0.5, 1, 0.8)

        color = Colors.get_color(["doesnt_exist_1234"], fallback)

        self.assertIsInstance(color, Gdk.RGBA)
        self.assertAlmostEqual(color.red, fallback.red, delta=0.01)
        self.assertAlmostEqual(color.green, fallback.green, delta=0.01)
        self.assertAlmostEqual(color.blue, fallback.blue, delta=0.01)
        self.assertAlmostEqual(color.alpha, fallback.alpha, delta=0.01)

    def test_get_color_works(self):
        fallback = Gdk.RGBA(1, 0, 1, 0.1)

        color = Colors.get_color(
            ["accent_bg_color", "theme_selected_bg_color"], fallback
        )

        self.assertIsInstance(color, Gdk.RGBA)
        self.assertNotAlmostEqual(color.red, fallback.red, delta=0.01)
        self.assertNotAlmostEqual(color.green, fallback.blue, delta=0.01)
        self.assertNotAlmostEqual(color.blue, fallback.green, delta=0.01)
        self.assertNotAlmostEqual(color.alpha, fallback.alpha, delta=0.01)

    def _test_color_wont_fallback(self, get_color, fallback):
        color = get_color()
        self.assertIsInstance(color, Gdk.RGBA)
        if (
            (abs(color.green - fallback.green) < 0.01)
            and (abs(color.red - fallback.red) < 0.01)
            and (abs(color.blue - fallback.blue) < 0.01)
            and (abs(color.alpha - fallback.alpha) < 0.01)
        ):
            raise AssertionError(
                f"Color {color.to_string()} is similar to {fallback.toString()}"
            )

    def test_get_colors(self):
        self._test_color_wont_fallback(Colors.get_accent_color, Colors.fallback_accent)
        self._test_color_wont_fallback(Colors.get_border_color, Colors.fallback_border)
        self._test_color_wont_fallback(
            Colors.get_background_color, Colors.fallback_background
        )
        self._test_color_wont_fallback(Colors.get_base_color, Colors.fallback_base)
        self._test_color_wont_fallback(Colors.get_font_color, Colors.fallback_font)


@test_setup
class TestGui(GuiTestBase):
    """For tests that use the window.

    It is intentional that there is no access to the Components.
    Try to modify the configuration only by calling functions of the window.
    For example by simulating clicks on buttons. Get the widget to interact with
    by going through the windows children. (See click_on_group for inspiration)
    """

    def click_on_group(self, group_key: str):
        for child in self.device_selection.get_children():
            device_group_entry = child.get_children()[0]

            if device_group_entry.group_key == group_key:
                device_group_entry.set_active(True)

    def test_can_start(self):
        self.assertIsNotNone(self.user_interface)
        self.assertTrue(self.user_interface.window.get_visible())

    def assert_gui_clean(self):
        selection_labels = self.selection_label_listbox.get_children()
        self.assertEqual(len(selection_labels), 0)
        self.assertEqual(len(self.data_manager.active_preset), 0)
        self.assertEqual(
            FlowBoxTestUtils.get_active_entry(self.preset_selection).name, "new preset"
        )
        self.assertEqual(self.recording_toggle.get_label(), "Record")
        self.assertEqual(self.get_unfiltered_symbol_input_text(), SET_KEY_FIRST)

    def test_initial_state(self):
        self.assertEqual(self.data_manager.active_group.key, "Foo Device")
        self.assertEqual(
            FlowBoxTestUtils.get_active_entry(self.device_selection).name, "Foo Device"
        )
        self.assertEqual(self.data_manager.active_preset.name, "preset3")
        self.assertEqual(
            FlowBoxTestUtils.get_active_entry(self.preset_selection).name, "preset3"
        )
        self.assertFalse(self.data_manager.get_autoload())
        self.assertFalse(self.autoload_toggle.get_active())
        self.assertEqual(
            self.selection_label_listbox.get_selected_row().combination,
            InputCombination([InputConfig(type=1, code=5)]),
        )
        self.assertEqual(
            self.data_manager.active_mapping.input_combination,
            InputCombination(
                [
                    InputConfig(type=1, code=5),
                ]
            ),
        )
        self.assertEqual(self.selection_label_listbox.get_selected_row().name, "4")
        self.assertIsNone(self.data_manager.active_mapping.name)
        self.assertTrue(self.data_manager.active_mapping.is_valid())
        self.assertTrue(self.data_manager.active_preset.is_valid())
        # todo

    def test_set_autoload_refreshes_service_config(self):
        self.assertFalse(self.data_manager.get_autoload())
        with spy(self.daemon, "set_config_dir") as set_config_dir:
            self.autoload_toggle.set_active(True)
            gtk_iteration()
            set_config_dir.assert_called_once()
        self.assertTrue(self.data_manager.get_autoload())

    def test_autoload_sets_correctly(self):
        self.assertFalse(self.data_manager.get_autoload())
        self.assertFalse(self.autoload_toggle.get_active())

        self.autoload_toggle.set_active(True)
        gtk_iteration()
        self.assertTrue(self.data_manager.get_autoload())
        self.assertTrue(self.autoload_toggle.get_active())

        self.autoload_toggle.set_active(False)
        gtk_iteration()
        self.assertFalse(self.data_manager.get_autoload())
        self.assertFalse(self.autoload_toggle.get_active())

    def test_autoload_is_set_when_changing_preset(self):
        self.assertFalse(self.data_manager.get_autoload())
        self.assertFalse(self.autoload_toggle.get_active())

        self.click_on_group("Foo Device 2")
        FlowBoxTestUtils.set_active(self.preset_selection, "preset2")

        gtk_iteration()
        self.assertTrue(self.data_manager.get_autoload())
        self.assertTrue(self.autoload_toggle.get_active())

    def test_only_one_autoload_per_group(self):
        self.assertFalse(self.data_manager.get_autoload())
        self.assertFalse(self.autoload_toggle.get_active())

        self.click_on_group("Foo Device 2")
        FlowBoxTestUtils.set_active(self.preset_selection, "preset2")
        gtk_iteration()
        self.assertTrue(self.data_manager.get_autoload())
        self.assertTrue(self.autoload_toggle.get_active())

        FlowBoxTestUtils.set_active(self.preset_selection, "preset3")
        gtk_iteration()
        self.autoload_toggle.set_active(True)
        gtk_iteration()
        FlowBoxTestUtils.set_active(self.preset_selection, "preset2")
        gtk_iteration()
        self.assertFalse(self.data_manager.get_autoload())
        self.assertFalse(self.autoload_toggle.get_active())

    def test_each_device_can_have_autoload(self):
        self.autoload_toggle.set_active(True)
        gtk_iteration()
        self.assertTrue(self.data_manager.get_autoload())
        self.assertTrue(self.autoload_toggle.get_active())

        self.click_on_group("Foo Device 2")
        gtk_iteration()
        self.autoload_toggle.set_active(True)
        gtk_iteration()
        self.assertTrue(self.data_manager.get_autoload())
        self.assertTrue(self.autoload_toggle.get_active())

        self.click_on_group("Foo Device")
        gtk_iteration()
        self.assertTrue(self.data_manager.get_autoload())
        self.assertTrue(self.autoload_toggle.get_active())

    def test_select_device_without_preset(self):
        # creates a new empty preset when no preset exists for the device
        self.click_on_group("Bar Device")
        self.assertEqual(
            FlowBoxTestUtils.get_active_entry(self.preset_selection).name, "new preset"
        )
        self.assertEqual(len(self.data_manager.active_preset), 0)

        # it creates the file for that right away. It may have been possible
        # to write it such that it doesn't (its empty anyway), but it does,
        # so use that to test it in more detail.
        path = PathUtils.get_preset_path("Bar Device", "new preset")
        self.assertTrue(os.path.exists(path))
        with open(path, "r") as file:
            self.assertEqual(file.read(), "")

    def test_recording_toggle_labels(self):
        self.assertFalse(self.recording_status.get_visible())

        self.recording_toggle.set_active(True)
        gtk_iteration()
        self.assertTrue(self.recording_status.get_visible())

        self.recording_toggle.set_active(False)
        gtk_iteration()
        self.assertFalse(self.recording_status.get_visible())

    def test_recording_label_updates_on_recording_finished(self):
        self.assertFalse(self.recording_status.get_visible())

        self.recording_toggle.set_active(True)
        gtk_iteration()
        self.assertTrue(self.recording_status.get_visible())

        self.message_broker.signal(MessageType.recording_finished)
        gtk_iteration()
        self.assertFalse(self.recording_status.get_visible())
        self.assertFalse(self.recording_toggle.get_active())

    def test_events_from_reader_service_arrive(self):
        # load a device with more capabilities
        self.controller.load_group("Foo Device 2")
        gtk_iteration()
        mock1 = MagicMock()
        mock2 = MagicMock()
        mock3 = MagicMock()
        self.message_broker.subscribe(MessageType.combination_recorded, mock1)
        self.message_broker.subscribe(MessageType.recording_finished, mock2)
        self.message_broker.subscribe(MessageType.recording_started, mock3)
        self.recording_toggle.set_active(True)
        mock3.assert_called_once()
        gtk_iteration()

        push_events(
            fixtures.foo_device_2_keyboard,
            [
                InputEvent(0, 0, 1, 30, 1),
                InputEvent(0, 0, 1, 31, 1),
            ],
        )
        self.throttle(60)
        origin = fixtures.foo_device_2_keyboard.get_device_hash()
        mock1.assert_has_calls(
            (
                call(
                    CombinationRecorded(
                        InputCombination(
                            [InputConfig(type=1, code=30, origin_hash=origin)]
                        )
                    )
                ),
                call(
                    CombinationRecorded(
                        InputCombination(
                            [
                                InputConfig(type=1, code=30, origin_hash=origin),
                                InputConfig(type=1, code=31, origin_hash=origin),
                            ]
                        )
                    )
                ),
            ),
            any_order=False,
        )
        self.assertEqual(mock1.call_count, 2)
        mock2.assert_not_called()

        push_events(fixtures.foo_device_2_keyboard, [InputEvent(0, 0, 1, 31, 0)])
        self.throttle(60)
        self.assertEqual(mock1.call_count, 2)
        mock2.assert_not_called()

        push_events(fixtures.foo_device_2_keyboard, [InputEvent(0, 0, 1, 30, 0)])
        self.throttle(60)
        self.assertEqual(mock1.call_count, 2)
        mock2.assert_called_once()

        self.assertFalse(self.recording_toggle.get_active())
        mock3.assert_called_once()

    def test_cannot_create_duplicate_input_combination(self):
        # load a device with more capabilities
        self.controller.load_group("Foo Device 2")
        gtk_iteration()

        # update the combination of the active mapping
        self.controller.start_key_recording()
        push_events(
            fixtures.foo_device_2_keyboard,
            [InputEvent(0, 0, 1, 30, 1), InputEvent(0, 0, 1, 30, 0)],
        )
        self.throttle(60)

        # if this fails with <InputCombination (1, 5, 1)>: this is the initial
        # mapping or something, so it was never overwritten.
        origin = fixtures.foo_device_2_keyboard.get_device_hash()
        self.assertEqual(
            self.data_manager.active_mapping.input_combination,
            InputCombination([InputConfig(type=1, code=30, origin_hash=origin)]),
        )

        # create a new mapping
        self.controller.create_mapping()
        gtk_iteration()
        self.assertEqual(
            self.data_manager.active_mapping.input_combination,
            InputCombination.empty_combination(),
        )

        # try to record the same combination
        self.controller.start_key_recording()
        push_events(
            fixtures.foo_device_2_keyboard,
            [InputEvent(0, 0, 1, 30, 1), InputEvent(0, 0, 1, 30, 0)],
        )
        self.throttle(60)
        # should still be the empty mapping
        self.assertEqual(
            self.data_manager.active_mapping.input_combination,
            InputCombination.empty_combination(),
        )

        # try to record a different combination
        self.controller.start_key_recording()
        push_events(fixtures.foo_device_2_keyboard, [InputEvent(0, 0, 1, 30, 1)])
        self.throttle(60)
        # nothing changed yet, as we got the duplicate combination
        self.assertEqual(
            self.data_manager.active_mapping.input_combination,
            InputCombination.empty_combination(),
        )
        push_events(fixtures.foo_device_2_keyboard, [InputEvent(0, 0, 1, 31, 1)])
        self.throttle(60)
        # now the combination is different
        self.assertEqual(
            self.data_manager.active_mapping.input_combination,
            InputCombination(
                [
                    InputConfig(type=1, code=30, origin_hash=origin),
                    InputConfig(type=1, code=31, origin_hash=origin),
                ]
            ),
        )

        # let's make the combination even longer
        push_events(fixtures.foo_device_2_keyboard, [InputEvent(0, 0, 1, 32, 1)])
        self.throttle(60)
        self.assertEqual(
            self.data_manager.active_mapping.input_combination,
            InputCombination(
                [
                    InputConfig(type=1, code=30, origin_hash=origin),
                    InputConfig(type=1, code=31, origin_hash=origin),
                    InputConfig(type=1, code=32, origin_hash=origin),
                ]
            ),
        )

        # make sure we stop recording by releasing all keys
        push_events(
            fixtures.foo_device_2_keyboard,
            [
                InputEvent(0, 0, 1, 31, 0),
                InputEvent(0, 0, 1, 30, 0),
                InputEvent(0, 0, 1, 32, 0),
            ],
        )
        self.throttle(60)

        # sending a combination update now should not do anything
        self.message_broker.publish(
            CombinationRecorded(InputCombination([InputConfig(type=1, code=35)]))
        )
        gtk_iteration()
        self.assertEqual(
            self.data_manager.active_mapping.input_combination,
            InputCombination(
                [
                    InputConfig(type=1, code=30, origin_hash=origin),
                    InputConfig(type=1, code=31, origin_hash=origin),
                    InputConfig(type=1, code=32, origin_hash=origin),
                ]
            ),
        )

    def test_create_simple_mapping(self):
        self.click_on_group("Foo Device 2")
        # 1. create a mapping
        self.create_mapping_btn.clicked()
        gtk_iteration()

        self.assertEqual(
            self.selection_label_listbox.get_selected_row().combination,
            InputCombination.empty_combination(),
        )
        self.assertEqual(
            self.data_manager.active_mapping.input_combination,
            InputCombination.empty_combination(),
        )
        self.assertEqual(
            self.selection_label_listbox.get_selected_row().name, "Empty Mapping"
        )
        self.assertIsNone(self.data_manager.active_mapping.name)

        # there are now 2 mappings
        self.assertEqual(len(self.selection_label_listbox.get_children()), 2)
        self.assertEqual(len(self.data_manager.active_preset), 2)

        # 2. record a combination for that mapping
        self.recording_toggle.set_active(True)
        gtk_iteration()
        push_events(fixtures.foo_device_2_keyboard, [InputEvent(0, 0, 1, 30, 1)])
        self.throttle(60)
        push_events(fixtures.foo_device_2_keyboard, [InputEvent(0, 0, 1, 30, 0)])
        self.throttle(60)

        # check the input_combination
        origin = fixtures.foo_device_2_keyboard.get_device_hash()
        self.assertEqual(
            self.selection_label_listbox.get_selected_row().combination,
            InputCombination([InputConfig(type=1, code=30, origin_hash=origin)]),
        )
        self.assertEqual(
            self.data_manager.active_mapping.input_combination,
            InputCombination([InputConfig(type=1, code=30, origin_hash=origin)]),
        )
        self.assertEqual(self.selection_label_listbox.get_selected_row().name, "a")
        self.assertIsNone(self.data_manager.active_mapping.name)

        # 3. set the output symbol
        self.code_editor.get_buffer().set_text("Shift_L")
        gtk_iteration()

        # the mapping and preset should be valid by now
        self.assertTrue(self.data_manager.active_mapping.is_valid())
        self.assertTrue(self.data_manager.active_preset.is_valid())

        self.assertEqual(
            self.data_manager.active_mapping,
            Mapping(
                input_combination=InputCombination(
                    [InputConfig(type=1, code=30, origin_hash=origin)]
                ),
                output_symbol="Shift_L",
                target_uinput="keyboard",
            ),
        )
        self.assertEqual(self.target_selection.get_active_id(), "keyboard")
        buffer = self.code_editor.get_buffer()
        self.assertEqual(
            buffer.get_text(buffer.get_start_iter(), buffer.get_end_iter(), True),
            "Shift_L",
        )
        self.assertEqual(
            self.selection_label_listbox.get_selected_row().combination,
            InputCombination([InputConfig(type=1, code=30, origin_hash=origin)]),
        )

        # 4. update target
        self.target_selection.set_active_id("keyboard + mouse")
        gtk_iteration()
        self.assertEqual(
            self.data_manager.active_mapping,
            Mapping(
                input_combination=InputCombination(
                    [InputConfig(type=1, code=30, origin_hash=origin)]
                ),
                output_symbol="Shift_L",
                target_uinput="keyboard + mouse",
            ),
        )

    def test_show_status(self):
        self.message_broker.publish(StatusData(0, "a"))
        text = self.get_status_text()
        self.assertEqual("a", text)

    def test_hat_switch(self):
        # load a device with more capabilities
        self.controller.load_group("Foo Device 2")
        gtk_iteration()

        # it should be possible to add all of them
        ev_1 = InputEvent.abs(evdev.ecodes.ABS_HAT0X, -1)
        ev_2 = InputEvent.abs(evdev.ecodes.ABS_HAT0X, 1)
        ev_3 = InputEvent.abs(evdev.ecodes.ABS_HAT0Y, -1)
        ev_4 = InputEvent.abs(evdev.ecodes.ABS_HAT0Y, 1)

        def add_mapping(event, symbol) -> InputCombination:
            """adds mapping and returns the expected input combination"""
            self.controller.create_mapping()
            gtk_iteration()
            self.controller.start_key_recording()
            push_events(fixtures.foo_device_2_gamepad, [event, event.modify(value=0)])
            self.throttle(60)
            gtk_iteration()
            self.code_editor.get_buffer().set_text(symbol)
            gtk_iteration()
            return InputCombination(
                [
                    InputConfig.from_input_event(event).modify(
                        origin_hash=fixtures.foo_device_2_gamepad.get_device_hash()
                    )
                ]
            )

        config_1 = add_mapping(ev_1, "a")
        config_2 = add_mapping(ev_2, "b")
        config_3 = add_mapping(ev_3, "c")
        config_4 = add_mapping(ev_4, "d")

        self.assertEqual(
            self.data_manager.active_preset.get_mapping(
                InputCombination(config_1)
            ).output_symbol,
            "a",
        )
        self.assertEqual(
            self.data_manager.active_preset.get_mapping(
                InputCombination(config_2)
            ).output_symbol,
            "b",
        )
        self.assertEqual(
            self.data_manager.active_preset.get_mapping(
                InputCombination(config_3)
            ).output_symbol,
            "c",
        )
        self.assertEqual(
            self.data_manager.active_preset.get_mapping(
                InputCombination(config_4)
            ).output_symbol,
            "d",
        )

    def test_combination(self):
        # if this test freezes, try waiting a few minutes and then look for
        # stack traces in the console

        # load a device with more capabilities
        self.controller.load_group("Foo Device 2")
        gtk_iteration()

        # it should be possible to write a combination
        ev_1 = InputEvent.key(
            evdev.ecodes.KEY_A,
            1,
            origin_hash=fixtures.foo_device_2_keyboard.get_device_hash(),
        )
        ev_2 = InputEvent.abs(
            evdev.ecodes.ABS_HAT0X,
            1,
            origin_hash=fixtures.foo_device_2_gamepad.get_device_hash(),
        )
        ev_3 = InputEvent.key(
            evdev.ecodes.KEY_C,
            1,
            origin_hash=fixtures.foo_device_2_keyboard.get_device_hash(),
        )
        ev_4 = InputEvent.abs(
            evdev.ecodes.ABS_HAT0X,
            -1,
            origin_hash=fixtures.foo_device_2_gamepad.get_device_hash(),
        )
        combination_1 = (ev_1, ev_2, ev_3)
        combination_2 = (ev_2, ev_1, ev_3)

        # same as 1, but different D-Pad direction
        combination_3 = (ev_1, ev_4, ev_3)
        combination_4 = (ev_4, ev_1, ev_3)

        # same as 1, but the last combination is different
        combination_5 = (ev_1, ev_3, ev_2)
        combination_6 = (ev_3, ev_1, ev_2)

        def get_combination(combi: Iterable[InputEvent]) -> InputCombination:
            """Create an InputCombination from a list of events.

            Ensures the origin_hash is set correctly.
            """
            configs = []
            for event in combi:
                config = InputConfig.from_input_event(event)
                configs.append(config)
            return InputCombination(configs)

        def add_mapping(combi: Iterable[InputEvent], symbol):
            logger.info("add_mapping %s", combi)
            self.controller.create_mapping()
            gtk_iteration()
            self.controller.start_key_recording()
            for event in combi:
                if event.type == EV_KEY:
                    push_event(fixtures.foo_device_2_keyboard, event)
                if event.type == EV_ABS:
                    push_event(fixtures.foo_device_2_gamepad, event)
                if event.type == EV_REL:
                    push_event(fixtures.foo_device_2_mouse, event)

                # avoid race condition if we switch fixture in push_event. The order
                # of events needs to be correct.
                self.throttle(20)

            for event in combi:
                if event.type == EV_KEY:
                    push_event(fixtures.foo_device_2_keyboard, event.modify(value=0))
                if event.type == EV_ABS:
                    push_event(fixtures.foo_device_2_gamepad, event.modify(value=0))
                if event.type == EV_REL:
                    pass

            self.throttle(60)
            gtk_iteration()
            self.code_editor.get_buffer().set_text(symbol)
            gtk_iteration()

        add_mapping(combination_1, "a")

        self.assertEqual(
            self.data_manager.active_preset.get_mapping(
                get_combination(combination_1)
            ).output_symbol,
            "a",
        )
        self.assertEqual(
            self.data_manager.active_preset.get_mapping(
                get_combination(combination_2)
            ).output_symbol,
            "a",
        )
        self.assertIsNone(
            self.data_manager.active_preset.get_mapping(get_combination(combination_3))
        )
        self.assertIsNone(
            self.data_manager.active_preset.get_mapping(get_combination(combination_4))
        )
        self.assertIsNone(
            self.data_manager.active_preset.get_mapping(get_combination(combination_5))
        )
        self.assertIsNone(
            self.data_manager.active_preset.get_mapping(get_combination(combination_6))
        )

        # it won't write the same combination again, even if the
        # first two events are in a different order
        add_mapping(combination_2, "b")
        self.assertEqual(
            self.data_manager.active_preset.get_mapping(
                get_combination(combination_1)
            ).output_symbol,
            "a",
        )
        self.assertEqual(
            self.data_manager.active_preset.get_mapping(
                get_combination(combination_2)
            ).output_symbol,
            "a",
        )
        self.assertIsNone(
            self.data_manager.active_preset.get_mapping(get_combination(combination_3))
        )
        self.assertIsNone(
            self.data_manager.active_preset.get_mapping(get_combination(combination_4))
        )
        self.assertIsNone(
            self.data_manager.active_preset.get_mapping(get_combination(combination_5))
        )
        self.assertIsNone(
            self.data_manager.active_preset.get_mapping(get_combination(combination_6))
        )

        add_mapping(combination_3, "c")
        self.assertEqual(
            self.data_manager.active_preset.get_mapping(
                get_combination(combination_1)
            ).output_symbol,
            "a",
        )
        self.assertEqual(
            self.data_manager.active_preset.get_mapping(
                get_combination(combination_2)
            ).output_symbol,
            "a",
        )
        self.assertEqual(
            self.data_manager.active_preset.get_mapping(
                get_combination(combination_3)
            ).output_symbol,
            "c",
        )
        self.assertEqual(
            self.data_manager.active_preset.get_mapping(
                get_combination(combination_4)
            ).output_symbol,
            "c",
        )
        self.assertIsNone(
            self.data_manager.active_preset.get_mapping(get_combination(combination_5))
        )
        self.assertIsNone(
            self.data_manager.active_preset.get_mapping(get_combination(combination_6))
        )

        # same as with combination_2, the existing combination_3 blocks
        # combination_4 because they have the same keys and end in the
        # same key.
        add_mapping(combination_4, "d")
        self.assertEqual(
            self.data_manager.active_preset.get_mapping(
                get_combination(combination_1)
            ).output_symbol,
            "a",
        )
        self.assertEqual(
            self.data_manager.active_preset.get_mapping(
                get_combination(combination_2)
            ).output_symbol,
            "a",
        )
        self.assertEqual(
            self.data_manager.active_preset.get_mapping(
                get_combination(combination_3)
            ).output_symbol,
            "c",
        )
        self.assertEqual(
            self.data_manager.active_preset.get_mapping(
                get_combination(combination_4)
            ).output_symbol,
            "c",
        )
        self.assertIsNone(
            self.data_manager.active_preset.get_mapping(get_combination(combination_5))
        )
        self.assertIsNone(
            self.data_manager.active_preset.get_mapping(get_combination(combination_6))
        )

        add_mapping(combination_5, "e")
        self.assertEqual(
            self.data_manager.active_preset.get_mapping(
                get_combination(combination_1)
            ).output_symbol,
            "a",
        )
        self.assertEqual(
            self.data_manager.active_preset.get_mapping(
                get_combination(combination_2)
            ).output_symbol,
            "a",
        )
        self.assertEqual(
            self.data_manager.active_preset.get_mapping(
                get_combination(combination_3)
            ).output_symbol,
            "c",
        )
        self.assertEqual(
            self.data_manager.active_preset.get_mapping(
                get_combination(combination_4)
            ).output_symbol,
            "c",
        )
        self.assertEqual(
            self.data_manager.active_preset.get_mapping(
                get_combination(combination_5)
            ).output_symbol,
            "e",
        )
        self.assertEqual(
            self.data_manager.active_preset.get_mapping(
                get_combination(combination_6)
            ).output_symbol,
            "e",
        )

        error_icon = self.user_interface.get("error_status_icon")
        warning_icon = self.user_interface.get("warning_status_icon")

        self.assertFalse(error_icon.get_visible())
        self.assertFalse(warning_icon.get_visible())

    def test_only_one_empty_mapping_possible(self):
        self.assertEqual(
            self.selection_label_listbox.get_selected_row().combination,
            InputCombination([InputConfig(type=1, code=5)]),
        )
        self.assertEqual(len(self.selection_label_listbox.get_children()), 1)
        self.assertEqual(len(self.data_manager.active_preset), 1)

        self.create_mapping_btn.clicked()
        gtk_iteration()
        self.assertEqual(
            self.selection_label_listbox.get_selected_row().combination,
            InputCombination.empty_combination(),
        )
        self.assertEqual(len(self.selection_label_listbox.get_children()), 2)
        self.assertEqual(len(self.data_manager.active_preset), 2)

        self.create_mapping_btn.clicked()
        gtk_iteration()
        self.assertEqual(len(self.selection_label_listbox.get_children()), 2)
        self.assertEqual(len(self.data_manager.active_preset), 2)

    def test_selection_labels_sort_alphabetically(self):
        self.controller.load_preset("preset1")
        # contains two mappings (1,1,1 -> b) and (1,2,1 -> a)
        gtk_iteration()
        # we expect (1,2,1 -> a) to be selected because "1" < "Escape"
        self.assertEqual(self.data_manager.active_mapping.output_symbol, "a")
        self.assertIs(
            self.selection_label_listbox.get_row_at_index(0),
            self.selection_label_listbox.get_selected_row(),
        )

        self.recording_toggle.set_active(True)
        gtk_iteration()
        self.message_broker.publish(
            CombinationRecorded(
                InputCombination([InputConfig(type=EV_KEY, code=KEY_Q)])
            )
        )
        gtk_iteration()
        self.message_broker.signal(MessageType.recording_finished)
        gtk_iteration()
        # the combination and the order changed "Escape" < "q"
        self.assertEqual(self.data_manager.active_mapping.output_symbol, "a")
        self.assertIs(
            self.selection_label_listbox.get_row_at_index(1),
            self.selection_label_listbox.get_selected_row(),
        )

    def test_selection_labels_sort_empty_mapping_to_the_bottom(self):
        # make sure we have a mapping which would sort to the bottom only
        # considering alphanumeric sorting: "q" > "Empty Mapping"
        self.controller.load_preset("preset1")
        gtk_iteration()
        self.recording_toggle.set_active(True)
        gtk_iteration()
        self.message_broker.publish(
            CombinationRecorded(
                InputCombination([InputConfig(type=EV_KEY, code=KEY_Q)])
            )
        )
        gtk_iteration()
        self.message_broker.signal(MessageType.recording_finished)
        gtk_iteration()

        self.controller.create_mapping()
        gtk_iteration()
        row: MappingSelectionLabel = self.selection_label_listbox.get_selected_row()
        self.assertEqual(row.combination, InputCombination.empty_combination())
        self.assertEqual(row.label.get_text(), "Empty Mapping")
        self.assertIs(self.selection_label_listbox.get_row_at_index(2), row)

    def test_select_mapping(self):
        self.controller.load_preset("preset1")
        # contains two mappings (1,1,1 -> b) and (1,2,1 -> a)
        gtk_iteration()
        # we expect (1,2,1 -> a) to be selected because "1" < "Escape"
        self.assertEqual(self.data_manager.active_mapping.output_symbol, "a")

        # select the second entry in the listbox
        row = self.selection_label_listbox.get_row_at_index(1)
        self.selection_label_listbox.select_row(row)
        gtk_iteration()
        self.assertEqual(self.data_manager.active_mapping.output_symbol, "b")

    def test_selection_label_uses_name_if_available(self):
        self.controller.load_preset("preset1")
        gtk_iteration()
        row: MappingSelectionLabel = self.selection_label_listbox.get_selected_row()
        self.assertEqual(row.label.get_text(), "1")
        self.assertIs(row, self.selection_label_listbox.get_row_at_index(0))

        self.controller.update_mapping(name="foo")
        gtk_iteration()
        self.assertEqual(row.label.get_text(), "foo")
        self.assertIs(row, self.selection_label_listbox.get_row_at_index(1))

        # Empty Mapping still sorts to the bottom
        self.controller.create_mapping()
        gtk_iteration()
        row = self.selection_label_listbox.get_selected_row()
        self.assertEqual(row.combination, InputCombination.empty_combination())
        self.assertEqual(row.label.get_text(), "Empty Mapping")
        self.assertIs(self.selection_label_listbox.get_row_at_index(2), row)

    def test_fake_empty_mapping_does_not_sort_to_bottom(self):
        """If someone chooses to name a mapping "Empty Mapping"
        it is not sorted to the bottom"""
        self.controller.load_preset("preset1")
        gtk_iteration()

        self.controller.update_mapping(name="Empty Mapping")
        self.throttle(20)  # sorting seems to take a bit

        # "Empty Mapping" < "Escape" so we still expect this to be the first row
        row = self.selection_label_listbox.get_selected_row()
        self.assertIs(row, self.selection_label_listbox.get_row_at_index(0))

        # now create a real empty mapping
        self.controller.create_mapping()
        self.throttle(20)

        # for some reason we no longer can use assertIs maybe a gtk bug?
        # self.assertIs(row, self.selection_label_listbox.get_row_at_index(0))

        # we expect the fake empty mapping in row 0 and the real one in row 2
        self.selection_label_listbox.select_row(
            self.selection_label_listbox.get_row_at_index(0)
        )
        gtk_iteration()
        self.assertEqual(self.data_manager.active_mapping.name, "Empty Mapping")
        self.assertEqual(self.data_manager.active_mapping.output_symbol, "a")

        self.selection_label_listbox.select_row(
            self.selection_label_listbox.get_row_at_index(2)
        )
        self.assertIsNone(self.data_manager.active_mapping.name)
        self.assertEqual(
            self.data_manager.active_mapping.input_combination,
            InputCombination.empty_combination(),
        )

    def test_remove_mapping(self):
        self.controller.load_preset("preset1")
        gtk_iteration()
        self.assertEqual(len(self.data_manager.active_preset), 2)
        self.assertEqual(len(self.selection_label_listbox.get_children()), 2)

        with patch_confirm_delete(self.user_interface):
            self.delete_mapping_btn.clicked()
            gtk_iteration()

        self.assertEqual(len(self.data_manager.active_preset), 1)
        self.assertEqual(len(self.selection_label_listbox.get_children()), 1)

    def test_problematic_combination(self):
        # load a device with more capabilities
        self.controller.load_group("Foo Device 2")
        gtk_iteration()

        def add_mapping(combi: Iterable[Tuple[int, int, int]], symbol):
            combi = [InputEvent(0, 0, *t) for t in combi]
            self.controller.create_mapping()
            gtk_iteration()
            self.controller.start_key_recording()
            push_events(fixtures.foo_device_2_keyboard, combi)
            push_events(
                fixtures.foo_device_2_keyboard,
                [event.modify(value=0) for event in combi],
            )
            self.throttle(60)
            gtk_iteration()
            self.code_editor.get_buffer().set_text(symbol)
            gtk_iteration()

        combination = [(EV_KEY, KEY_LEFTSHIFT, 1), (EV_KEY, 82, 1)]

        add_mapping(combination, "b")
        text = self.get_status_text()
        self.assertIn("shift", text)

        error_icon = self.user_interface.get("error_status_icon")
        warning_icon = self.user_interface.get("warning_status_icon")

        self.assertFalse(error_icon.get_visible())
        self.assertTrue(warning_icon.get_visible())

    def test_rename_and_save(self):
        # only a basic test, TestController and TestDataManager go more in detail
        self.rename_input.set_text("foo")
        self.rename_btn.clicked()
        gtk_iteration()

        preset_path = f"{PathUtils.config_path()}/presets/Foo Device/foo.json"
        self.assertTrue(os.path.exists(preset_path))
        error_icon = self.user_interface.get("error_status_icon")
        self.assertFalse(error_icon.get_visible())

        def save():
            raise PermissionError

        with patch.object(self.data_manager.active_preset, "save", save):
            self.code_editor.get_buffer().set_text("f")
            gtk_iteration()
        status = self.get_status_text()
        self.assertIn("Permission denied", status)

        with patch_confirm_delete(self.user_interface):
            self.delete_preset_btn.clicked()
            gtk_iteration()
        self.assertFalse(os.path.exists(preset_path))

    def test_check_for_unknown_symbols(self):
        status = self.user_interface.get("status_bar")
        error_icon = self.user_interface.get("error_status_icon")
        warning_icon = self.user_interface.get("warning_status_icon")

        self.controller.load_preset("preset1")
        self.throttle(20)
        self.controller.load_mapping(InputCombination([InputConfig(type=1, code=1)]))
        gtk_iteration()
        self.controller.update_mapping(output_symbol="foo")
        gtk_iteration()
        self.controller.load_mapping(InputCombination([InputConfig(type=1, code=2)]))
        gtk_iteration()
        self.controller.update_mapping(output_symbol="qux")
        gtk_iteration()

        tooltip = status.get_tooltip_text().lower()
        self.assertIn("qux", tooltip)
        self.assertTrue(error_icon.get_visible())
        self.assertFalse(warning_icon.get_visible())

        # it will still save it though
        with open(PathUtils.get_preset_path("Foo Device", "preset1")) as f:
            content = f.read()
            self.assertIn("qux", content)
            self.assertIn("foo", content)

        self.controller.update_mapping(output_symbol="a")
        gtk_iteration()
        tooltip = status.get_tooltip_text().lower()
        self.assertIn("foo", tooltip)
        self.assertTrue(error_icon.get_visible())
        self.assertFalse(warning_icon.get_visible())

        self.controller.load_mapping(InputCombination([InputConfig(type=1, code=1)]))
        gtk_iteration()
        self.controller.update_mapping(output_symbol="b")
        gtk_iteration()
        tooltip = status.get_tooltip_text()
        self.assertIsNone(tooltip)
        self.assertFalse(error_icon.get_visible())
        self.assertFalse(warning_icon.get_visible())

    def test_check_macro_syntax(self):
        status = self.status_bar
        error_icon = self.user_interface.get("error_status_icon")
        warning_icon = self.user_interface.get("warning_status_icon")

        self.code_editor.get_buffer().set_text("k(1))")
        tooltip = status.get_tooltip_text().lower()
        self.assertIn("brackets", tooltip)
        self.assertTrue(error_icon.get_visible())
        self.assertFalse(warning_icon.get_visible())

        self.code_editor.get_buffer().set_text("k(1)")
        tooltip = (status.get_tooltip_text() or "").lower()
        self.assertNotIn("brackets", tooltip)
        self.assertFalse(error_icon.get_visible())
        self.assertFalse(warning_icon.get_visible())

        self.assertEqual(
            self.data_manager.active_mapping.output_symbol,
            "k(1)",
        )

    def test_check_on_typing(self):
        status = self.user_interface.get("status_bar")
        error_icon = self.user_interface.get("error_status_icon")
        warning_icon = self.user_interface.get("warning_status_icon")

        tooltip = status.get_tooltip_text()
        # nothing wrong yet
        self.assertIsNone(tooltip)

        # now change the mapping by typing into the field
        buffer = self.code_editor.get_buffer()
        buffer.set_text("sdfgkj()")
        gtk_iteration()

        # the mapping is validated
        tooltip = status.get_tooltip_text()
        self.assertIn("Unknown function sdfgkj", tooltip)
        self.assertTrue(error_icon.get_visible())
        self.assertFalse(warning_icon.get_visible())

        self.assertEqual(self.data_manager.active_mapping.output_symbol, "sdfgkj()")

    def test_select_device(self):
        # simple test to make sure we can switch between devices
        # more detailed tests in TestController and TestDataManager
        self.click_on_group("Bar Device")
        gtk_iteration()

        entries = {*FlowBoxTestUtils.get_child_names(self.preset_selection)}
        self.assertEqual(entries, {"new preset"})

        self.click_on_group("Foo Device")
        gtk_iteration()

        entries = {*FlowBoxTestUtils.get_child_names(self.preset_selection)}
        self.assertEqual(entries, {"preset1", "preset2", "preset3"})

        # make sure a preset and mapping was loaded
        self.assertIsNotNone(self.data_manager.active_preset)
        self.assertEqual(
            self.data_manager.active_preset.name,
            FlowBoxTestUtils.get_active_entry(self.preset_selection).name,
        )
        self.assertIsNotNone(self.data_manager.active_mapping)
        self.assertEqual(
            self.data_manager.active_mapping.input_combination,
            self.selection_label_listbox.get_selected_row().combination,
        )

    def test_select_preset(self):
        # simple test to make sure we can switch between presets
        # more detailed tests in TestController and TestDataManager
        self.click_on_group("Foo Device 2")
        gtk_iteration()
        FlowBoxTestUtils.set_active(self.preset_selection, "preset1")
        gtk_iteration()

        mappings = {
            row.combination for row in self.selection_label_listbox.get_children()
        }
        self.assertEqual(
            mappings,
            {
                InputCombination([InputConfig(type=1, code=1)]),
                InputCombination([InputConfig(type=1, code=2)]),
            },
        )
        self.assertFalse(self.autoload_toggle.get_active())

        FlowBoxTestUtils.set_active(self.preset_selection, "preset2")
        gtk_iteration()

        mappings = {
            row.combination for row in self.selection_label_listbox.get_children()
        }
        self.assertEqual(
            mappings,
            {
                InputCombination([InputConfig(type=1, code=3)]),
                InputCombination([InputConfig(type=1, code=4)]),
            },
        )
        self.assertTrue(self.autoload_toggle.get_active())

    def test_copy_preset(self):
        # simple tests to ensure it works
        # more detailed tests in TestController and TestDataManager

        # check the initial state
        entries = {*FlowBoxTestUtils.get_child_names(self.preset_selection)}
        self.assertEqual(entries, {"preset1", "preset2", "preset3"})
        self.assertEqual(
            FlowBoxTestUtils.get_active_entry(self.preset_selection).name, "preset3"
        )

        self.copy_preset_btn.clicked()
        gtk_iteration()
        entries = {*FlowBoxTestUtils.get_child_names(self.preset_selection)}
        self.assertEqual(entries, {"preset1", "preset2", "preset3", "preset3 copy"})
        self.assertEqual(
            FlowBoxTestUtils.get_active_entry(self.preset_selection).name,
            "preset3 copy",
        )

        self.copy_preset_btn.clicked()
        gtk_iteration()

        entries = {*FlowBoxTestUtils.get_child_names(self.preset_selection)}
        self.assertEqual(
            entries, {"preset1", "preset2", "preset3", "preset3 copy", "preset3 copy 2"}
        )

    def test_wont_start(self):
        def wait():
            """Wait for the injector process to finish doing stuff."""
            for _ in range(10):
                time.sleep(0.1)
                gtk_iteration()
                if "Starting" not in self.get_status_text():
                    return

        error_icon = self.user_interface.get("error_status_icon")
        self.controller.load_group("Bar Device")

        # empty
        self.start_injector_btn.clicked()
        gtk_iteration()
        wait()
        text = self.get_status_text()
        self.assertIn("add mappings", text)
        self.assertTrue(error_icon.get_visible())
        self.assertNotEqual(self.daemon.get_state("Bar Device"), InjectorState.RUNNING)

        # device grabbing fails
        self.controller.load_group("Foo Device 2")
        gtk_iteration()

        for i in range(2):
            # just pressing apply again will overwrite the previous error
            self.grab_fails = True
            self.start_injector_btn.clicked()
            gtk_iteration()

            text = self.get_status_text()
            # it takes a little bit of time
            self.assertIn("Starting injection", text)
            self.assertFalse(error_icon.get_visible())
            wait()
            text = self.get_status_text()
            self.assertIn("not grabbed", text)
            self.assertTrue(error_icon.get_visible())
            self.assertNotEqual(
                self.daemon.get_state("Foo Device 2"), InjectorState.RUNNING
            )

        # this time work properly

        self.grab_fails = False
        self.start_injector_btn.clicked()
        gtk_iteration()
        text = self.get_status_text()
        self.assertIn("Starting injection", text)
        self.assertFalse(error_icon.get_visible())
        wait()
        text = self.get_status_text()
        self.assertIn("Applied", text)
        text = self.get_status_text()
        self.assertNotIn("CTRL + DEL", text)  # only shown if btn_left mapped
        self.assertFalse(error_icon.get_visible())
        self.assertEqual(self.daemon.get_state("Foo Device 2"), InjectorState.RUNNING)

    def test_start_with_btn_left(self):
        self.controller.load_group("Foo Device 2")
        gtk_iteration()

        self.controller.create_mapping()
        gtk_iteration()
        self.controller.update_mapping(
            input_combination=InputCombination([InputConfig.btn_left()]),
            output_symbol="a",
        )
        gtk_iteration()

        def wait():
            """Wait for the injector process to finish doing stuff."""
            for _ in range(10):
                time.sleep(0.1)
                gtk_iteration()
                if "Starting" not in self.get_status_text():
                    return

        # first apply, shows btn_left warning
        self.start_injector_btn.clicked()
        gtk_iteration()
        text = self.get_status_text()
        self.assertIn("click", text)
        self.assertEqual(self.daemon.get_state("Foo Device 2"), InjectorState.UNKNOWN)

        # second apply, overwrites
        self.start_injector_btn.clicked()
        gtk_iteration()
        wait()
        self.assertEqual(self.daemon.get_state("Foo Device 2"), InjectorState.RUNNING)
        text = self.get_status_text()
        # because btn_left is mapped, shows help on how to stop
        # injecting via the keyboard
        self.assertIn("CTRL + DEL", text)

    def test_cannot_record_keys(self):
        self.controller.load_group("Foo Device 2")
        self.assertNotEqual(self.data_manager.get_state(), InjectorState.RUNNING)
        self.assertNotIn("Stop", self.get_status_text())

        self.recording_toggle.set_active(True)
        gtk_iteration()
        self.assertTrue(self.recording_toggle.get_active())
        self.controller.stop_key_recording()
        gtk_iteration()
        self.assertFalse(self.recording_toggle.get_active())

        self.start_injector_btn.clicked()
        gtk_iteration()
        # wait for the injector to start
        for _ in range(10):
            time.sleep(0.1)
            gtk_iteration()
            if "Starting" not in self.get_status_text():
                break

        self.assertEqual(self.data_manager.get_state(), InjectorState.RUNNING)

        # the toggle button should reset itself shortly
        self.recording_toggle.set_active(True)
        gtk_iteration()
        self.assertFalse(self.recording_toggle.get_active())
        text = self.get_status_text()
        self.assertIn("Stop", text)

    def test_start_injecting(self):
        self.controller.load_group("Foo Device 2")

        with spy(self.daemon, "set_config_dir") as spy1:
            with spy(self.daemon, "start_injecting") as spy2:
                self.start_injector_btn.clicked()
                gtk_iteration()
                # correctly uses group.key, not group.name
                spy2.assert_called_once_with("Foo Device 2", "preset3")

            spy1.assert_called_once_with(PathUtils.get_config_path())

        for _ in range(10):
            time.sleep(0.1)
            gtk_iteration()
            if self.data_manager.get_state() == InjectorState.RUNNING:
                break

        # fail here so we don't block forever
        self.assertEqual(self.data_manager.get_state(), InjectorState.RUNNING)

        # this is a stupid workaround for the bad test fixtures
        # by switching the group we make sure that the reader-service no longer
        # listens for events on "Foo Device 2" otherwise we would have two processes
        # (reader-service and injector) reading the same pipe which can block this test
        # indefinitely
        self.controller.load_group("Foo Device")
        gtk_iteration()

        push_events(
            fixtures.foo_device_2_keyboard,
            [
                InputEvent.key(5, 1),
                InputEvent.key(5, 0),
            ],
        )

        event = uinput_write_history_pipe[0].recv()
        self.assertEqual(event.type, evdev.events.EV_KEY)
        self.assertEqual(event.code, KEY_A)
        self.assertEqual(event.value, 1)

        event = uinput_write_history_pipe[0].recv()
        self.assertEqual(event.type, evdev.events.EV_KEY)
        self.assertEqual(event.code, KEY_A)
        self.assertEqual(event.value, 0)

        # the input-remapper device will not be shown
        self.controller.refresh_groups()
        gtk_iteration()
        for child in self.device_selection.get_children():
            device_group_entry = child.get_children()[0]
            self.assertNotIn("input-remapper", device_group_entry.name)

    def test_stop_injecting(self):
        self.controller.load_group("Foo Device 2")
        self.start_injector_btn.clicked()
        gtk_iteration()

        for _ in range(10):
            time.sleep(0.1)
            gtk_iteration()
            if self.data_manager.get_state() == InjectorState.RUNNING:
                break

        # fail here so we don't block forever
        self.assertEqual(self.data_manager.get_state(), InjectorState.RUNNING)

        # stupid fixture workaround
        self.controller.load_group("Foo Device")
        gtk_iteration()

        pipe = uinput_write_history_pipe[0]
        self.assertFalse(pipe.poll())

        push_events(
            fixtures.foo_device_2_keyboard,
            [
                InputEvent.key(5, 1),
                InputEvent.key(5, 0),
            ],
        )

        time.sleep(0.2)
        self.assertTrue(pipe.poll())
        while pipe.poll():
            pipe.recv()

        self.controller.load_group("Foo Device 2")
        self.controller.stop_injecting()
        gtk_iteration()

        for _ in range(10):
            time.sleep(0.1)
            gtk_iteration()
            if self.data_manager.get_state() == InjectorState.STOPPED:
                break
        self.assertEqual(self.data_manager.get_state(), InjectorState.STOPPED)

        push_events(
            fixtures.foo_device_2_keyboard,
            [
                InputEvent.key(5, 1),
                InputEvent.key(5, 0),
            ],
        )
        time.sleep(0.2)
        self.assertFalse(pipe.poll())

    def test_delete_preset(self):
        # as per test_initial_state we already have preset3 loaded
        self.assertTrue(
            os.path.exists(PathUtils.get_preset_path("Foo Device", "preset3"))
        )

        with patch_confirm_delete(self.user_interface, Gtk.ResponseType.CANCEL):
            self.delete_preset_btn.clicked()
            gtk_iteration()
            self.assertTrue(
                os.path.exists(PathUtils.get_preset_path("Foo Device", "preset3"))
            )
            self.assertEqual(self.data_manager.active_preset.name, "preset3")
            self.assertEqual(self.data_manager.active_group.name, "Foo Device")

        with patch_confirm_delete(self.user_interface):
            self.delete_preset_btn.clicked()
            gtk_iteration()
            self.assertFalse(
                os.path.exists(PathUtils.get_preset_path("Foo Device", "preset3"))
            )
            self.assertEqual(self.data_manager.active_preset.name, "preset2")
            self.assertEqual(self.data_manager.active_group.name, "Foo Device")

    def test_refresh_groups(self):
        # sanity check: preset3 should be the newest
        self.assertEqual(
            FlowBoxTestUtils.get_active_entry(self.preset_selection).name, "preset3"
        )

        # select the older one
        FlowBoxTestUtils.set_active(self.preset_selection, "preset1")
        gtk_iteration()
        self.assertEqual(self.data_manager.active_preset.name, "preset1")

        # add a device that doesn't exist to the dropdown
        unknown_key = "key-1234"
        self.device_selection.insert(
            DeviceGroupEntry(self.message_broker, self.controller, None, unknown_key),
            0,
            # 0, [unknown_key, None, "foo"]
        )

        self.controller.refresh_groups()
        gtk_iteration()
        self.throttle(200)
        # the gui should not jump to a different preset suddenly
        self.assertEqual(self.data_manager.active_preset.name, "preset1")

        # just to verify that the mtime still tells us that preset3 is the newest one
        self.assertEqual(self.controller.get_a_preset(), "preset3")

        # the list contains correct entries
        # and the non-existing entry should be removed
        names = FlowBoxTestUtils.get_child_names(self.device_selection)
        icons = FlowBoxTestUtils.get_child_icons(self.device_selection)
        self.assertNotIn(unknown_key, names)

        self.assertIn("Foo Device", names)
        self.assertIn("Foo Device 2", names)
        self.assertIn("Bar Device", names)
        self.assertIn("gamepad", names)

        self.assertIn("input-keyboard", icons)
        self.assertIn("input-gaming", icons)
        self.assertIn("input-keyboard", icons)
        self.assertIn("input-gaming", icons)

        # it won't crash due to "list index out of range"
        # when `types` is an empty list. Won't show an icon
        self.data_manager._reader_client.groups.find(key="Foo Device 2").types = []
        self.data_manager._reader_client.publish_groups()
        gtk_iteration()
        self.assertIn(
            "Foo Device 2",
            FlowBoxTestUtils.get_child_names(self.device_selection),
        )

    def test_shared_presets(self):
        # devices with the same name (but different key because the key is
        # unique) share the same presets.
        # Those devices would usually be of the same model of keyboard for example
        # Todo: move this to unit tests, there is no point in having the ui around
        self.controller.load_group("Foo Device")
        presets1 = self.data_manager.get_preset_names()
        self.controller.load_group("Foo Device 2")
        gtk_iteration()
        presets2 = self.data_manager.get_preset_names()
        self.controller.load_group("Bar Device")
        gtk_iteration()
        presets3 = self.data_manager.get_preset_names()

        self.assertEqual(presets1, presets2)
        self.assertNotEqual(presets1, presets3)

    def test_delete_last_preset(self):
        with patch_confirm_delete(self.user_interface):
            # as per test_initial_state we already have preset3 loaded
            self.assertEqual(self.data_manager.active_preset.name, "preset3")

            self.delete_preset_btn.clicked()
            gtk_iteration()
            # the next newest preset should be loaded
            self.assertEqual(self.data_manager.active_preset.name, "preset2")
            self.delete_preset_btn.clicked()
            gtk_iteration()
            self.delete_preset_btn.clicked()
            # the ui should be clean
            self.assert_gui_clean()
            device_path = f"{PathUtils.config_path()}/presets/{self.data_manager.active_group.name}"
            self.assertTrue(os.path.exists(f"{device_path}/new preset.json"))

            self.delete_preset_btn.clicked()
            gtk_iteration()
            # deleting an empty preset als doesn't do weird stuff
            self.assert_gui_clean()
            device_path = f"{PathUtils.config_path()}/presets/{self.data_manager.active_group.name}"
            self.assertTrue(os.path.exists(f"{device_path}/new preset.json"))

    def test_enable_disable_output(self):
        # load a group without any presets
        self.controller.load_group("Bar Device")

        # should be disabled by default since no key is recorded yet
        self.assertEqual(self.get_unfiltered_symbol_input_text(), SET_KEY_FIRST)
        self.assertFalse(self.output_box.get_sensitive())

        # create a mapping
        self.controller.create_mapping()
        gtk_iteration()

        # should still be disabled
        self.assertEqual(self.get_unfiltered_symbol_input_text(), SET_KEY_FIRST)
        self.assertFalse(self.output_box.get_sensitive())

        # enable it by sending a combination
        self.controller.start_key_recording()
        gtk_iteration()
        push_events(
            fixtures.bar_device,
            [
                InputEvent(0, 0, 1, 30, 1),
                InputEvent(0, 0, 1, 30, 0),
            ],
        )
        self.throttle(100)  # give time for the input to arrive

        self.assertEqual(
            self.get_unfiltered_symbol_input_text(), CodeEditor.placeholder
        )
        self.assertTrue(self.output_box.get_sensitive())

        # disable it by deleting the mapping
        with patch_confirm_delete(self.user_interface):
            self.delete_mapping_btn.clicked()
            gtk_iteration()

        self.assertEqual(self.get_unfiltered_symbol_input_text(), SET_KEY_FIRST)
        self.assertFalse(self.output_box.get_sensitive())


@test_setup
class TestAutocompletion(GuiTestBase):
    def press_key(self, keyval):
        event = Gdk.EventKey()
        event.keyval = keyval
        self.user_interface.autocompletion.navigate(None, event)

    def get_suggestions(self, autocompletion):
        return [
            row.get_children()[0].get_text()
            for row in autocompletion.list_box.get_children()
        ]

    def test_get_incomplete_parameter(self):
        def test(text, expected):
            text_view = Gtk.TextView()
            Gtk.TextView.do_insert_at_cursor(text_view, text)
            text_iter = text_view.get_iter_at_location(0, 0)[1]
            text_iter.set_offset(len(text))
            self.assertEqual(get_incomplete_parameter(text_iter), expected)

        test("bar(foo", "foo")
        test("bar(a=foo", "foo")
        test("bar(qux, foo", "foo")
        test("foo", "foo")
        test("bar + foo", "foo")

    def test_get_incomplete_function_name(self):
        def test(text, expected):
            text_view = Gtk.TextView()
            Gtk.TextView.do_insert_at_cursor(text_view, text)
            text_iter = text_view.get_iter_at_location(0, 0)[1]
            text_iter.set_offset(len(text))
            self.assertEqual(get_incomplete_function_name(text_iter), expected)

        test("bar().foo", "foo")
        test("bar()\n.foo", "foo")
        test("bar().\nfoo", "foo")
        test("bar(\nfoo", "foo")
        test("bar(\nqux=foo", "foo")
        test("bar(KEY_A,\nfoo", "foo")
        test("foo", "foo")

    def test_autocomplete_names(self):
        autocompletion = self.user_interface.autocompletion

        def setup(text):
            self.set_focus(self.code_editor)
            self.code_editor.get_buffer().set_text("")
            Gtk.TextView.do_insert_at_cursor(self.code_editor, text)
            self.throttle(200)
            text_iter = self.code_editor.get_iter_at_location(0, 0)[1]
            text_iter.set_offset(len(text))

        setup("disa")
        self.assertNotIn("KEY_A", self.get_suggestions(autocompletion))
        self.assertIn("disable", self.get_suggestions(autocompletion))

        setup(" + _A")
        self.assertIn("KEY_A", self.get_suggestions(autocompletion))
        self.assertNotIn("disable", self.get_suggestions(autocompletion))

    def test_autocomplete_key(self):
        self.controller.update_mapping(output_symbol="")
        gtk_iteration()

        self.set_focus(self.code_editor)
        self.code_editor.get_buffer().set_text("")

        complete_key_name = "Test_Foo_Bar"

        keyboard_layout.clear()
        keyboard_layout._set(complete_key_name, 1)
        keyboard_layout._set("KEY_A", 30)  # we need this for the UIMapping to work

        # it can autocomplete a combination inbetween other things
        incomplete = "qux_1\n +  + qux_2"
        Gtk.TextView.do_insert_at_cursor(self.code_editor, incomplete)
        Gtk.TextView.do_move_cursor(
            self.code_editor,
            Gtk.MovementStep.VISUAL_POSITIONS,
            -8,
            False,
        )

        Gtk.TextView.do_insert_at_cursor(self.code_editor, "foo")
        self.throttle(200)
        gtk_iteration()

        autocompletion = self.user_interface.autocompletion
        self.assertTrue(autocompletion.visible)

        self.press_key(Gdk.KEY_Down)
        self.press_key(Gdk.KEY_Return)
        self.throttle(200)
        gtk_iteration()

        # the first suggestion should have been selected

        modified_symbol = self.get_code_input()
        self.assertEqual(modified_symbol, f"qux_1\n + {complete_key_name} + qux_2")

        # try again, but a whitespace completes the word and so no autocompletion
        # should be shown
        Gtk.TextView.do_insert_at_cursor(self.code_editor, " + foo ")

        time.sleep(0.11)
        gtk_iteration()

        self.assertFalse(autocompletion.visible)

    def test_autocomplete_function(self):
        self.controller.update_mapping(output_symbol="")
        gtk_iteration()

        source_view = self.focus_source_view()

        incomplete = "key(KEY_A).\nepea"
        Gtk.TextView.do_insert_at_cursor(source_view, incomplete)

        time.sleep(0.11)
        gtk_iteration()

        autocompletion = self.user_interface.autocompletion
        self.assertTrue(autocompletion.visible)

        self.press_key(Gdk.KEY_Down)
        self.press_key(Gdk.KEY_Return)

        # the first suggestion should have been selected
        modified_symbol = self.get_code_input()
        self.assertEqual(modified_symbol, "key(KEY_A).\nrepeat")

    def test_close_autocompletion(self):
        self.controller.update_mapping(output_symbol="")
        gtk_iteration()

        source_view = self.focus_source_view()

        Gtk.TextView.do_insert_at_cursor(source_view, "KEY_")

        time.sleep(0.11)
        gtk_iteration()

        autocompletion = self.user_interface.autocompletion
        self.assertTrue(autocompletion.visible)

        self.press_key(Gdk.KEY_Down)
        self.press_key(Gdk.KEY_Escape)

        self.assertFalse(autocompletion.visible)

        symbol = self.get_code_input()
        self.assertEqual(symbol, "KEY_")

    def test_writing_still_works(self):
        self.controller.update_mapping(output_symbol="")
        gtk_iteration()
        source_view = self.focus_source_view()

        Gtk.TextView.do_insert_at_cursor(source_view, "KEY_")

        autocompletion = self.user_interface.autocompletion

        time.sleep(0.11)
        gtk_iteration()
        self.assertTrue(autocompletion.visible)

        # writing still works while an entry is selected
        self.press_key(Gdk.KEY_Down)

        Gtk.TextView.do_insert_at_cursor(source_view, "A")

        time.sleep(0.11)
        gtk_iteration()
        self.assertTrue(autocompletion.visible)

        Gtk.TextView.do_insert_at_cursor(source_view, "1234foobar")

        time.sleep(0.11)
        gtk_iteration()
        # no key matches this completion, so it closes again
        self.assertFalse(autocompletion.visible)

    def test_cycling(self):
        self.controller.update_mapping(output_symbol="")
        gtk_iteration()
        source_view = self.focus_source_view()

        Gtk.TextView.do_insert_at_cursor(source_view, "KEY_")

        autocompletion = self.user_interface.autocompletion

        time.sleep(0.11)
        gtk_iteration()
        self.assertTrue(autocompletion.visible)

        self.assertEqual(
            autocompletion.scrolled_window.get_vadjustment().get_value(), 0
        )

        # cycle to the end of the list because there is no element higher than index 0
        self.press_key(Gdk.KEY_Up)
        self.assertGreater(
            autocompletion.scrolled_window.get_vadjustment().get_value(), 0
        )

        # go back to the start, because it can't go down further
        self.press_key(Gdk.KEY_Down)
        self.assertEqual(
            autocompletion.scrolled_window.get_vadjustment().get_value(), 0
        )


@test_setup
class TestDebounce(unittest.TestCase):
    def test_debounce(self):
        calls = 0

        class A:
            @debounce(20)
            def foo(self):
                nonlocal calls
                calls += 1

        # two methods with the same name don't confuse debounce
        class B:
            @debounce(20)
            def foo(self):
                nonlocal calls
                calls += 1

        a = A()
        b = B()

        self.assertEqual(calls, 0)

        a.foo()
        gtk_iteration()
        self.assertEqual(calls, 0)

        b.foo()
        gtk_iteration()
        self.assertEqual(calls, 0)

        time.sleep(0.021)
        gtk_iteration()
        self.assertEqual(calls, 2)

        a.foo()
        b.foo()
        a.foo()
        b.foo()
        gtk_iteration()
        self.assertEqual(calls, 2)

        time.sleep(0.021)
        gtk_iteration()
        self.assertEqual(calls, 4)

    def test_run_all_now(self):
        calls = 0

        class A:
            @debounce(20)
            def foo(self):
                nonlocal calls
                calls += 1

        a = A()
        a.foo()
        gtk_iteration()
        self.assertEqual(calls, 0)

        debounce_manager.run_all_now()
        self.assertEqual(calls, 1)

        # waiting for some time will not call it again
        time.sleep(0.021)
        gtk_iteration()
        self.assertEqual(calls, 1)

    def test_stop_all(self):
        calls = 0

        class A:
            @debounce(20)
            def foo(self):
                nonlocal calls
                calls += 1

        a = A()
        a.foo()
        gtk_iteration()
        self.assertEqual(calls, 0)

        debounce_manager.stop_all()

        # waiting for some time will not call it
        time.sleep(0.021)
        gtk_iteration()
        self.assertEqual(calls, 0)

    def test_stop(self):
        calls = 0

        class A:
            @debounce(20)
            def foo(self):
                nonlocal calls
                calls += 1

        a = A()
        a.foo()
        gtk_iteration()
        self.assertEqual(calls, 0)

        debounce_manager.stop(a, a.foo)

        # waiting for some time will not call it
        time.sleep(0.021)
        gtk_iteration()
        self.assertEqual(calls, 0)


if __name__ == "__main__":
    unittest.main()<|MERGE_RESOLUTION|>--- conflicted
+++ resolved
@@ -46,21 +46,14 @@
     get_incomplete_parameter,
     get_incomplete_function_name,
 )
-<<<<<<< HEAD
-=======
 from inputremapper.injection.global_uinputs import GlobalUInputs, FrontendUInput, UInput
 from inputremapper.injection.mapping_handlers.mapping_parser import MappingParser
->>>>>>> 9f4ec794
 from inputremapper.input_event import InputEvent
 from tests.integration.test_components import FlowBoxTestUtils
 from tests.lib.cleanup import cleanup
 from tests.lib.constants import EVENT_READ_TIMEOUT
 from tests.lib.fixtures import fixtures
 from tests.lib.fixtures import prepare_presets
-<<<<<<< HEAD
-from tests.lib.global_uinputs import reset_global_uinputs_for_service
-=======
->>>>>>> 9f4ec794
 from tests.lib.logger import logger
 from tests.lib.pipes import push_event, push_events, uinput_write_history_pipe
 from tests.lib.project_root import get_project_root
@@ -75,11 +68,7 @@
 from inputremapper.configs.keyboard_layout import keyboard_layout
 from inputremapper.configs.mapping import Mapping
 from inputremapper.configs.paths import PathUtils
-<<<<<<< HEAD
-from inputremapper.configs.global_config import global_config
-=======
 from inputremapper.configs.global_config import GlobalConfig
->>>>>>> 9f4ec794
 from inputremapper.groups import _Groups
 from inputremapper.gui.data_manager import DataManager
 from inputremapper.gui.messages.message_broker import (
@@ -175,8 +164,6 @@
 def patch_launch():
     """patch the launch function such that we don't connect to
     the dbus and don't use pkexec to start the reader-service"""
-<<<<<<< HEAD
-=======
 
     def bootstrap_daemon():
         # The daemon gets fresh instances of everything, because as far as I remember
@@ -191,20 +178,11 @@
             mapping_parser,
         )
 
->>>>>>> 9f4ec794
     with patch.object(
         os,
         "system",
         os_system_patch,
-<<<<<<< HEAD
-    ), patch.object(
-        Daemon,
-        "connect",
-        Daemon,
-    ):
-=======
     ), patch.object(Daemon, "connect", bootstrap_daemon):
->>>>>>> 9f4ec794
         yield
 
 
@@ -255,8 +233,6 @@
         # time for the application
         self.os_system_patch.start()
 
-<<<<<<< HEAD
-=======
     def bootstrap_daemon(self):
         # The daemon gets fresh instances of everything, because as far as I remember
         # it runs in a separate process.
@@ -270,17 +246,12 @@
             mapping_parser,
         )
 
->>>>>>> 9f4ec794
     def patch_daemon(self):
         # don't try to connect, return an object instance of it instead
         self.daemon_connect_patch = patch.object(
             Daemon,
             "connect",
-<<<<<<< HEAD
-            Daemon,
-=======
             lambda: self.bootstrap_daemon(),
->>>>>>> 9f4ec794
         )
         self.daemon_connect_patch.start()
 
